/*
 * FDBRecordStore.java
 *
 * This source file is part of the FoundationDB open source project
 *
 * Copyright 2015-2018 Apple Inc. and the FoundationDB project authors
 *
 * Licensed under the Apache License, Version 2.0 (the "License");
 * you may not use this file except in compliance with the License.
 * You may obtain a copy of the License at
 *
 *     http://www.apache.org/licenses/LICENSE-2.0
 *
 * Unless required by applicable law or agreed to in writing, software
 * distributed under the License is distributed on an "AS IS" BASIS,
 * WITHOUT WARRANTIES OR CONDITIONS OF ANY KIND, either express or implied.
 * See the License for the specific language governing permissions and
 * limitations under the License.
 */

package com.apple.foundationdb.record.provider.foundationdb;

import com.apple.foundationdb.KeyValue;
import com.apple.foundationdb.MutationType;
import com.apple.foundationdb.Range;
import com.apple.foundationdb.ReadTransaction;
import com.apple.foundationdb.Transaction;
import com.apple.foundationdb.annotation.API;
import com.apple.foundationdb.annotation.SpotBugsSuppressWarnings;
import com.apple.foundationdb.async.AsyncIterable;
import com.apple.foundationdb.async.AsyncIterator;
import com.apple.foundationdb.async.AsyncUtil;
import com.apple.foundationdb.async.CloseableAsyncIterator;
import com.apple.foundationdb.async.MoreAsyncUtil;
import com.apple.foundationdb.async.RangeSet;
import com.apple.foundationdb.record.AggregateFunctionNotSupportedException;
import com.apple.foundationdb.record.ByteScanLimiter;
import com.apple.foundationdb.record.CursorStreamingMode;
import com.apple.foundationdb.record.EndpointType;
import com.apple.foundationdb.record.EvaluationContext;
import com.apple.foundationdb.record.ExecuteProperties;
import com.apple.foundationdb.record.ExecuteState;
import com.apple.foundationdb.record.FunctionNames;
import com.apple.foundationdb.record.IndexEntry;
import com.apple.foundationdb.record.IndexScanType;
import com.apple.foundationdb.record.IndexState;
import com.apple.foundationdb.record.IsolationLevel;
import com.apple.foundationdb.record.MutableRecordStoreState;
import com.apple.foundationdb.record.PipelineOperation;
import com.apple.foundationdb.record.RecordCoreArgumentException;
import com.apple.foundationdb.record.RecordCoreException;
import com.apple.foundationdb.record.RecordCoreStorageException;
import com.apple.foundationdb.record.RecordCursor;
import com.apple.foundationdb.record.RecordIndexUniquenessViolation;
import com.apple.foundationdb.record.RecordMetaData;
import com.apple.foundationdb.record.RecordMetaDataProto;
import com.apple.foundationdb.record.RecordMetaDataProvider;
import com.apple.foundationdb.record.RecordStoreState;
import com.apple.foundationdb.record.ScanProperties;
import com.apple.foundationdb.record.TupleRange;
import com.apple.foundationdb.record.cursors.CursorLimitManager;
import com.apple.foundationdb.record.logging.KeyValueLogMessage;
import com.apple.foundationdb.record.logging.LogMessageKeys;
import com.apple.foundationdb.record.metadata.FormerIndex;
import com.apple.foundationdb.record.metadata.Index;
import com.apple.foundationdb.record.metadata.IndexAggregateFunction;
import com.apple.foundationdb.record.metadata.IndexRecordFunction;
import com.apple.foundationdb.record.metadata.IndexTypes;
import com.apple.foundationdb.record.metadata.Key;
import com.apple.foundationdb.record.metadata.MetaDataException;
import com.apple.foundationdb.record.metadata.MetaDataValidator;
import com.apple.foundationdb.record.metadata.RecordType;
import com.apple.foundationdb.record.metadata.RecordTypeOrBuilder;
import com.apple.foundationdb.record.metadata.StoreRecordFunction;
import com.apple.foundationdb.record.metadata.SyntheticRecordType;
import com.apple.foundationdb.record.metadata.expressions.EmptyKeyExpression;
import com.apple.foundationdb.record.metadata.expressions.KeyExpression;
import com.apple.foundationdb.record.provider.common.DynamicMessageRecordSerializer;
import com.apple.foundationdb.record.provider.common.RecordSerializer;
import com.apple.foundationdb.record.provider.foundationdb.keyspace.KeySpacePath;
import com.apple.foundationdb.record.provider.foundationdb.storestate.FDBRecordStoreStateCache;
import com.apple.foundationdb.record.query.QueryToKeyMatcher;
import com.apple.foundationdb.record.query.RecordQuery;
import com.apple.foundationdb.record.query.expressions.AndComponent;
import com.apple.foundationdb.record.query.expressions.Query;
import com.apple.foundationdb.record.query.expressions.QueryComponent;
import com.apple.foundationdb.record.query.expressions.RecordTypeKeyComparison;
import com.apple.foundationdb.record.query.plan.RecordQueryPlanner;
import com.apple.foundationdb.record.query.plan.plans.RecordQueryPlan;
import com.apple.foundationdb.record.query.plan.synthetic.SyntheticRecordFromStoredRecordPlan;
import com.apple.foundationdb.record.query.plan.synthetic.SyntheticRecordPlanner;
import com.apple.foundationdb.subspace.Subspace;
import com.apple.foundationdb.tuple.ByteArrayUtil;
import com.apple.foundationdb.tuple.ByteArrayUtil2;
import com.apple.foundationdb.tuple.Tuple;
import com.apple.foundationdb.tuple.TupleHelpers;
import com.apple.foundationdb.util.LoggableException;
import com.google.common.annotations.VisibleForTesting;
import com.google.common.collect.ImmutableMap;
import com.google.protobuf.ByteString;
import com.google.protobuf.Descriptors;
import com.google.protobuf.InvalidProtocolBufferException;
import com.google.protobuf.Message;
import org.apache.commons.lang3.tuple.Pair;
import org.slf4j.Logger;
import org.slf4j.LoggerFactory;

import javax.annotation.Nonnull;
import javax.annotation.Nullable;
import java.nio.ByteBuffer;
import java.nio.ByteOrder;
import java.util.ArrayList;
import java.util.Collection;
import java.util.Collections;
import java.util.HashMap;
import java.util.Iterator;
import java.util.LinkedList;
import java.util.List;
import java.util.Map;
import java.util.Optional;
import java.util.Set;
import java.util.concurrent.CompletableFuture;
import java.util.concurrent.ConcurrentHashMap;
import java.util.concurrent.atomic.AtomicReference;
import java.util.function.Function;
import java.util.function.Predicate;
import java.util.function.UnaryOperator;
import java.util.stream.Collectors;

/**
 * A multi-type record store.
 *
 * By default, this uses Protobuf dynamic messages to process records. However, one can specify a custom {@link RecordSerializer}
 * such as a {@link com.apple.foundationdb.record.provider.common.MessageBuilderRecordSerializer MessageBuilderRecordSerializer}
 * or a {@link com.apple.foundationdb.record.provider.common.TransformedRecordSerializer TransformedRecordSerializer} to use
 * as an alternative. Unlike the serializers used by an {@link FDBTypedRecordStore} which only need to be able to process records
 * of the appropriate record type, the provided serializer must be able to serialize and deseralize all record types specified by
 * the record store's {@link RecordMetaData}.
 *
 * <p>
 * <b>Warning</b>: It is unsafe to create and use two {@code FDBRecordStore}s concurrently over the same {@link Subspace}
 * within the context of a single transaction, i.e., with the same {@link FDBRecordContext}. This is because the {@code FDBRecordStore}
 * object maintains state about certain uncommitted operations, and concurrent access through two objects will not see
 * changes to this in-memory state. See <a href="https://github.com/FoundationDB/fdb-record-layer/issues/489">Issue #489</a>
 * for more details. Note also that the record stores returned by {@link #getTypedRecordStore(RecordSerializer)} and
 * {@link #getUntypedRecordStore()} will share an {@code FDBRecordStore} with the record store on which they are called,
 * so it <em>is</em> safe to have a typed- and untyped-record store open over the same {@code Subspace} within the context
 * of the same transaction if one uses one of those methods.
 * </p>
 *
 * @see FDBRecordStoreBase
 */
@API(API.Status.STABLE)
public class FDBRecordStore extends FDBStoreBase implements FDBRecordStoreBase<Message> {
    private static final Logger LOGGER = LoggerFactory.getLogger(FDBRecordStore.class);

    public static final int DEFAULT_PIPELINE_SIZE = 10;
    public static final PipelineSizer DEFAULT_PIPELINE_SIZER = pipelineOperation -> DEFAULT_PIPELINE_SIZE;

    // The maximum number of records to allow before triggering online index builds
    // instead of a transactional rebuild.
    public static final int MAX_RECORDS_FOR_REBUILD = 200;

    // The maximum number of index rebuilds to run in parellel
    // TODO: This should probably be configured through the PipelineSizer
    public static final int MAX_PARALLEL_INDEX_REBUILD = 10;

    private static final int MIN_FORMAT_VERSION = 1;
    // 1 - initial implementation
    public static final int INFO_ADDED_FORMAT_VERSION = 1;
    // 2 - added record counting
    public static final int RECORD_COUNT_ADDED_FORMAT_VERSION = 2;
    // 3 - added support for a key in record count
    public static final int RECORD_COUNT_KEY_ADDED_FORMAT_VERSION = 3;
    // 4 - tightened up format version migration (version mostly for testing)
    public static final int FORMAT_CONTROL_FORMAT_VERSION = 4;
    // 5 - started writing unsplit records with a suffix
    public static final int SAVE_UNSPLIT_WITH_SUFFIX_FORMAT_VERSION = 5;
    // 6 - store record version at a split point within the record
    public static final int SAVE_VERSION_WITH_RECORD_FORMAT_VERSION = 6;
    // 7 - allow the record store state to be cached and invalidated with the meta-data version key
    public static final int CACHEABLE_STATE_FORMAT_VERSION = 7;
    // 8 - add custom fields to store header
    public static final int HEADER_USER_FIELDS_FORMAT_VERSION = 8;

    // The current code can read and write up to the format version below
    public static final int MAX_SUPPORTED_FORMAT_VERSION = HEADER_USER_FIELDS_FORMAT_VERSION;

    // By default, record stores attempt to upgrade to this version
    // NOTE: Updating this can break certain users during upgrades.
    // See: https://github.com/FoundationDB/fdb-record-layer/issues/709
    public static final int DEFAULT_FORMAT_VERSION = CACHEABLE_STATE_FORMAT_VERSION;

    // These agree with the client's values. They could be tunable and even increased with knobs.
    public static final int KEY_SIZE_LIMIT = 10_000;
    public static final int VALUE_SIZE_LIMIT = 100_000;

    // The size of preload cache
    private static final int PRELOAD_CACHE_SIZE = 100;

    protected static final Object STORE_INFO_KEY = FDBRecordStoreKeyspace.STORE_INFO.key();
    protected static final Object RECORD_KEY = FDBRecordStoreKeyspace.RECORD.key();
    protected static final Object INDEX_KEY = FDBRecordStoreKeyspace.INDEX.key();
    protected static final Object INDEX_SECONDARY_SPACE_KEY = FDBRecordStoreKeyspace.INDEX_SECONDARY_SPACE.key();
    protected static final Object RECORD_COUNT_KEY = FDBRecordStoreKeyspace.RECORD_COUNT.key();
    protected static final Object INDEX_STATE_SPACE_KEY = FDBRecordStoreKeyspace.INDEX_STATE_SPACE.key();
    protected static final Object INDEX_RANGE_SPACE_KEY = FDBRecordStoreKeyspace.INDEX_RANGE_SPACE.key();
    protected static final Object INDEX_UNIQUENESS_VIOLATIONS_KEY = FDBRecordStoreKeyspace.INDEX_UNIQUENESS_VIOLATIONS_SPACE.key();
    protected static final Object RECORD_VERSION_KEY = FDBRecordStoreKeyspace.RECORD_VERSION_SPACE.key();
    protected static final Object INDEX_BUILD_SPACE_KEY = FDBRecordStoreKeyspace.INDEX_BUILD_SPACE.key();

    @SuppressWarnings("squid:S2386")
    @SpotBugsSuppressWarnings("MS_MUTABLE_ARRAY")
    public static final byte[] LITTLE_ENDIAN_INT64_ONE = new byte[] { 1, 0, 0, 0, 0, 0, 0, 0 };
    @SuppressWarnings("squid:S2386")
    @SpotBugsSuppressWarnings("MS_MUTABLE_ARRAY")
    public static final byte[] LITTLE_ENDIAN_INT64_MINUS_ONE = new byte[] { -1, -1, -1, -1, -1, -1, -1, -1 };
    @SuppressWarnings("squid:S2386")
    @SpotBugsSuppressWarnings("MS_MUTABLE_ARRAY")
    public static final byte[] INT64_ZERO = new byte[] { 0, 0, 0, 0, 0, 0, 0, 0 };

    protected int formatVersion;
    protected int userVersion;

    private boolean omitUnsplitRecordSuffix;

    @Nonnull
    protected final RecordMetaDataProvider metaDataProvider;

    @Nonnull
    protected final AtomicReference<MutableRecordStoreState> recordStoreStateRef = new AtomicReference<>();

    @Nonnull
    protected final RecordSerializer<Message> serializer;

    @Nonnull
    protected final IndexMaintainerRegistry indexMaintainerRegistry;

    @Nonnull
    protected final IndexMaintenanceFilter indexMaintenanceFilter;

    @Nonnull
    protected final PipelineSizer pipelineSizer;

    @Nullable
    protected final FDBRecordStoreStateCache storeStateCache;

    @Nullable
    private Subspace cachedRecordsSubspace;

    @Nonnull
    private final FDBPreloadRecordCache preloadCache;

    private boolean recordsReadConflict;

    private boolean storeStateReadConflict;

    @Nonnull
    private final Set<String> indexStateReadConflicts = ConcurrentHashMap.newKeySet(8);

    @SuppressWarnings("squid:S00107")
    protected FDBRecordStore(@Nonnull FDBRecordContext context,
                             @Nonnull SubspaceProvider subspaceProvider,
                             int formatVersion,
                             @Nonnull RecordMetaDataProvider metaDataProvider,
                             @Nonnull RecordSerializer<Message> serializer,
                             @Nonnull IndexMaintainerRegistry indexMaintainerRegistry,
                             @Nonnull IndexMaintenanceFilter indexMaintenanceFilter,
                             @Nonnull PipelineSizer pipelineSizer,
                             @Nullable FDBRecordStoreStateCache storeStateCache) {
        super(context, subspaceProvider);
        this.formatVersion = formatVersion;
        this.metaDataProvider = metaDataProvider;
        this.serializer = serializer;
        this.indexMaintainerRegistry = indexMaintainerRegistry;
        this.indexMaintenanceFilter = indexMaintenanceFilter;
        this.pipelineSizer = pipelineSizer;
        this.storeStateCache = storeStateCache;
        this.omitUnsplitRecordSuffix = formatVersion < SAVE_UNSPLIT_WITH_SUFFIX_FORMAT_VERSION;
        this.preloadCache = new FDBPreloadRecordCache(PRELOAD_CACHE_SIZE);
    }

    @Override
    public FDBRecordStore getUntypedRecordStore() {
        return this;
    }

    @Nonnull
    @Override
    public FDBRecordContext getContext() {
        return context;
    }

    /**
     * Get the storage format version currently in use for this record store.
     *
     * After calling {@link FDBRecordStore.Builder#open} or {@link #checkVersion} directly, this will be the format stored in the store's info header.
     *
     * Index maintainers can use this to determine what format to expect / produce.
     * @return the storage format version
     */
    public int getFormatVersion() {
        return formatVersion;
    }

    /**
     * Get the user version currently in use for this record store.
     *
     * After calling {@link FDBRecordStore.Builder#open} or {@link #checkVersion} directly, this will be the value stored in the store's info header.
     *
     * This version is returned from {@link UserVersionChecker#checkUserVersion} and does not have any meaning within the Record Layer core.
     * @return the user format version
     */
    public int getUserVersion() {
        return userVersion;
    }

    private boolean useOldVersionFormat() {
        // If the store is either explicitly using the older format version or if
        // it is using a newer one, but because of how the data were originally stored
        // in this record store, then use the older location for record versions.
        return getFormatVersion() < SAVE_VERSION_WITH_RECORD_FORMAT_VERSION || omitUnsplitRecordSuffix;
    }

    /**
     * Get the provider for the record store's meta-data.
     * @return the meta-data source to use
     */
    @Nullable
    public RecordMetaDataProvider getMetaDataProvider() {
        return metaDataProvider;
    }

    /**
     * Get the {@link RecordMetaData} used by this store.
     * @return the associated meta-data
     */
    @Override
    @Nonnull
    public RecordMetaData getRecordMetaData() {
        return metaDataProvider.getRecordMetaData();
    }

    /**
     * Get the {@link RecordStoreState} for this store.
     * This represents the indexes that are disabled or in the process of being rebuilt.
     * If the state is not already loaded, it is loaded synchronously.
     * @return the store state for this store
     */
    @Nonnull
    public RecordStoreState getRecordStoreState() {
        if (recordStoreStateRef.get() == null) {
            context.asyncToSync(FDBStoreTimer.Waits.WAIT_LOAD_RECORD_STORE_STATE,
                    preloadRecordStoreStateAsync(StoreExistenceCheck.NONE, IsolationLevel.SERIALIZABLE, IsolationLevel.SNAPSHOT));
        }
        return recordStoreStateRef.get();
    }

    @Override
    @Nonnull
    public RecordSerializer<Message> getSerializer() {
        return serializer;
    }

    @Nonnull
    public IndexMaintainerRegistry getIndexMaintainerRegistry() {
        return indexMaintainerRegistry;
    }

    @Nonnull
    public IndexMaintenanceFilter getIndexMaintenanceFilter() {
        return indexMaintenanceFilter;
    }

    /**
     * Async version of {@link #saveRecord(Message, RecordExistenceCheck, FDBRecordVersion, VersionstampSaveBehavior)}.
     * @param record the record to save
     * @param existenceCheck when to throw an exception if a record with the same primary key does or does not already exist
     * @param version the associated record version
     * @param behavior the save behavior w.r.t. the given <code>version</code>
     * @return a future that completes with the stored record form of the saved record
     */
    @Override
    @Nonnull
    public CompletableFuture<FDBStoredRecord<Message>> saveRecordAsync(@Nonnull final Message record, @Nonnull RecordExistenceCheck existenceCheck,
                                                                       @Nullable FDBRecordVersion version, @Nonnull final VersionstampSaveBehavior behavior) {
        return saveTypedRecord(serializer, record, existenceCheck, version, behavior);
    }

    @Nonnull
    @API(API.Status.INTERNAL)
    protected <M extends Message> CompletableFuture<FDBStoredRecord<M>> saveTypedRecord(@Nonnull RecordSerializer<M> typedSerializer,
                                                                                        @Nonnull M record,
                                                                                        @Nonnull RecordExistenceCheck existenceCheck,
                                                                                        @Nullable FDBRecordVersion version,
                                                                                        @Nonnull VersionstampSaveBehavior behavior) {
        final RecordMetaData metaData = metaDataProvider.getRecordMetaData();
        final Descriptors.Descriptor recordDescriptor = record.getDescriptorForType();
        final RecordType recordType = metaData.getRecordTypeForDescriptor(recordDescriptor);
        final KeyExpression primaryKeyExpression = recordType.getPrimaryKey();

        final FDBStoredRecordBuilder<M> recordBuilder = FDBStoredRecord.newBuilder(record).setRecordType(recordType);
        final FDBRecordVersion recordVersion = recordVersionForSave(metaData, version, behavior);
        recordBuilder.setVersion(recordVersion);
        final Tuple primaryKey = primaryKeyExpression.evaluateSingleton(recordBuilder).toTuple();
        recordBuilder.setPrimaryKey(primaryKey);

        final CompletableFuture<FDBStoredRecord<M>> result = loadExistingRecord(typedSerializer, primaryKey).thenCompose(oldRecord -> {
            if (oldRecord == null) {
                if (existenceCheck.errorIfNotExists()) {
                    throw new RecordDoesNotExistException("record does not exist",
                            LogMessageKeys.PRIMARY_KEY, primaryKey);
                }
            } else {
                if (existenceCheck.errorIfExists()) {
                    throw new RecordAlreadyExistsException("record already exists",
                            LogMessageKeys.PRIMARY_KEY, primaryKey);
                }
                if (existenceCheck.errorIfTypeChanged() && oldRecord.getRecordType() != recordType) {
                    throw new RecordTypeChangedException("record type changed",
                            LogMessageKeys.PRIMARY_KEY, primaryKey,
                            LogMessageKeys.ACTUAL_TYPE, oldRecord.getRecordType().getName(),
                            LogMessageKeys.EXPECTED_TYPE, recordType.getName());
                }
            }
            final FDBStoredRecord<M> newRecord = serializeAndSaveRecord(typedSerializer, recordBuilder, metaData, oldRecord);
            if (oldRecord == null) {
                addRecordCount(metaData, newRecord, LITTLE_ENDIAN_INT64_ONE);
            } else {
                if (getTimer() != null) {
                    getTimer().increment(FDBStoreTimer.Counts.REPLACE_RECORD_VALUE_BYTES, oldRecord.getValueSize());
                }
            }
            return updateSecondaryIndexes(oldRecord, newRecord).thenApply(v -> newRecord);
        });
        return context.instrument(FDBStoreTimer.Events.SAVE_RECORD, result);
    }

    private <M extends Message> void addRecordCount(@Nonnull RecordMetaData metaData, @Nonnull FDBStoredRecord<M> record, @Nonnull byte[] increment) {
        if (metaData.getRecordCountKey() == null) {
            return;
        }
        final Transaction tr = ensureContextActive();
        Key.Evaluated subkey = metaData.getRecordCountKey().evaluateSingleton(record);
        final byte[] keyBytes = getSubspace().pack(Tuple.from(RECORD_COUNT_KEY).addAll(subkey.toTupleAppropriateList()));
        tr.mutate(MutationType.ADD, keyBytes, increment);
    }

    @Nullable
    private FDBRecordVersion recordVersionForSave(@Nonnull RecordMetaData metaData, @Nullable FDBRecordVersion version, @Nonnull final VersionstampSaveBehavior behavior) {
        if (behavior.equals(VersionstampSaveBehavior.NO_VERSION)) {
            if (version != null) {
                throw recordCoreException("Nonnull version supplied with a NO_VERSION behavior: " + version);
            }
            return null;
        }
        if (version == null && (behavior.equals(VersionstampSaveBehavior.WITH_VERSION) || metaData.isStoreRecordVersions())) {
            return FDBRecordVersion.incomplete(context.claimLocalVersion());
        }
        return version;
    }

    @Nonnull
    private <M extends Message> CompletableFuture<FDBStoredRecord<M>> loadExistingRecord(@Nonnull RecordSerializer<M> typedSerializer, @Nonnull Tuple primaryKey) {
        // Note: this assumes that any existing record is compatible with the serializer (even if not of the same record type).
        // To relax that would perhaps mean catching errors and falling back to the untyped serializer.
        // This would in turn require care with the type parameters to updateSecondaryIndexes.
        // In no case is an index maintainer called with incompatible record type, so its signature should still be valid.
        return loadTypedRecord(typedSerializer, primaryKey, false);
    }

    @Nonnull
    private <M extends Message> FDBStoredRecord<M> serializeAndSaveRecord(@Nonnull RecordSerializer<M> typedSerializer, @Nonnull final FDBStoredRecordBuilder<M> recordBuilder,
                                                                          @Nonnull final RecordMetaData metaData, @Nullable FDBStoredSizes oldSizeInfo) {
        final Tuple primaryKey = recordBuilder.getPrimaryKey();
        final FDBRecordVersion version = recordBuilder.getVersion();
        final byte[] serialized = typedSerializer.serialize(metaData, recordBuilder.getRecordType(), recordBuilder.getRecord(), getTimer());
        final FDBRecordVersion splitVersion = useOldVersionFormat() ? null : version;
        final SplitHelper.SizeInfo sizeInfo = new SplitHelper.SizeInfo();
        preloadCache.invalidate(primaryKey); // clear out cache of older value if present
        SplitHelper.saveWithSplit(context, recordsSubspace(), recordBuilder.getPrimaryKey(), serialized, splitVersion, metaData.isSplitLongRecords(), omitUnsplitRecordSuffix, true, oldSizeInfo, sizeInfo);
        countKeysAndValues(FDBStoreTimer.Counts.SAVE_RECORD_KEY, FDBStoreTimer.Counts.SAVE_RECORD_KEY_BYTES, FDBStoreTimer.Counts.SAVE_RECORD_VALUE_BYTES, sizeInfo);
        recordBuilder.setSize(sizeInfo);

        if (version != null && useOldVersionFormat()) {
            saveVersionWithOldFormat(primaryKey, version);
        }
        return recordBuilder.build();
    }

    private void saveVersionWithOldFormat(@Nonnull Tuple primaryKey, @Nonnull FDBRecordVersion version) {
        byte[] versionKey = getSubspace().pack(recordVersionKey(primaryKey));
        if (version.isComplete()) {
            context.ensureActive().set(versionKey, version.toBytes());
        } else {
            context.addToLocalVersionCache(versionKey, version.getLocalVersion());
            final byte[] valueBytes = version.writeTo(ByteBuffer.allocate(FDBRecordVersion.VERSION_LENGTH + Integer.BYTES).order(ByteOrder.BIG_ENDIAN))
                    .putInt(0)
                    .array();
            context.addVersionMutation(MutationType.SET_VERSIONSTAMPED_VALUE, versionKey, valueBytes);
        }
    }

    @Nonnull
    private Tuple recordVersionKey(@Nonnull Tuple primaryKey) {
        if (useOldVersionFormat()) {
            return Tuple.from(RECORD_VERSION_KEY).addAll(primaryKey);
        } else {
            return Tuple.from(RECORD_KEY).addAll(primaryKey).add(SplitHelper.RECORD_VERSION);
        }
    }

    @Nonnull
    private <M extends Message> CompletableFuture<Void> updateSecondaryIndexes(@Nullable final FDBStoredRecord<M> oldRecord,
                                                                               @Nullable final FDBStoredRecord<M> newRecord) {
        if (oldRecord == null && newRecord == null) {
            return AsyncUtil.DONE;
        }
        if (recordStoreStateRef.get() == null) {
            return preloadRecordStoreStateAsync().thenCompose(vignore -> updateSecondaryIndexes(oldRecord, newRecord));
        }

        final List<CompletableFuture<Void>> futures = new ArrayList<>();
        final RecordType sameRecordType;
        if (oldRecord == null) {
            sameRecordType = newRecord.getRecordType();
        } else if (newRecord == null) {
            sameRecordType = oldRecord.getRecordType();
        } else if (oldRecord.getRecordType() == newRecord.getRecordType()) {
            sameRecordType = newRecord.getRecordType();
        } else {
            sameRecordType = null;
        }
        beginRecordStoreStateRead();
        boolean haveFuture = false;
        try {
            if (sameRecordType != null) {
                updateSecondaryIndexes(oldRecord, newRecord, futures, getEnabledIndexes(sameRecordType));
                updateSecondaryIndexes(oldRecord, newRecord, futures, getEnabledUniversalIndexes());
                updateSecondaryIndexes(oldRecord, newRecord, futures, getEnabledMultiTypeIndexes(sameRecordType));
            } else {
                final List<Index> oldIndexes = new ArrayList<>();
                if (oldRecord != null) {
                    final RecordType oldRecordType = oldRecord.getRecordType();
                    oldIndexes.addAll(getEnabledIndexes(oldRecordType));
                    oldIndexes.addAll(getEnabledUniversalIndexes());
                    oldIndexes.addAll(getEnabledMultiTypeIndexes(oldRecordType));
                }
                List<Index> newIndexes = new ArrayList<>();
                if (newRecord != null) {
                    final RecordType newRecordType = newRecord.getRecordType();
                    newIndexes.addAll(getEnabledIndexes(newRecordType));
                    newIndexes.addAll(getEnabledUniversalIndexes());
                    newIndexes.addAll(getEnabledMultiTypeIndexes(newRecordType));
                }
                List<Index> commonIndexes = new ArrayList<>(oldIndexes);
                commonIndexes.retainAll(newIndexes);
                oldIndexes.removeAll(commonIndexes);
                newIndexes.removeAll(commonIndexes);
                updateSecondaryIndexes(oldRecord, null, futures, oldIndexes);
                updateSecondaryIndexes(null, newRecord, futures, newIndexes);
                updateSecondaryIndexes(oldRecord, newRecord, futures, commonIndexes);
            }
            if (!getRecordMetaData().getSyntheticRecordTypes().isEmpty()) {
                updateSyntheticIndexes(oldRecord, newRecord, futures);
            }
            haveFuture = true;
        } finally {
            if (!haveFuture) {
                endRecordStoreStateRead();
            }
        }
        if (futures.isEmpty()) {
            endRecordStoreStateRead();
            return AsyncUtil.DONE;
        } else if (futures.size() == 1) {
            return futures.get(0).whenComplete((v, t) -> endRecordStoreStateRead());
        } else {
            return AsyncUtil.whenAll(futures).whenComplete((v, t) -> endRecordStoreStateRead());
        }
    }

    private <M extends Message> void updateSecondaryIndexes(@Nullable final FDBIndexableRecord<M> oldRecord,
                                                            @Nullable final FDBIndexableRecord<M> newRecord,
                                                            @Nonnull final List<CompletableFuture<Void>> futures,
                                                            @Nonnull final List<Index> indexes) {
        if (oldRecord == null && newRecord == null) {
            return;
        }
        for (Index index : indexes) {
            final IndexMaintainer maintainer = getIndexMaintainer(index);
            final CompletableFuture<Void> future;
            if (!maintainer.isIdempotent() && isIndexWriteOnly(index)) {
                // In this case, the index is still being built, so we are not
                // going to update the record unless the rebuild job has already
                // gotten to this range.
                final Tuple primaryKey = newRecord == null ? oldRecord.getPrimaryKey() : newRecord.getPrimaryKey();
                future = maintainer.addedRangeWithKey(primaryKey)
                        .thenCompose(present -> {
                            if (present) {
                                return maintainer.update(oldRecord, newRecord);
                            } else {
                                return AsyncUtil.DONE;
                            }
                        });
                if (!MoreAsyncUtil.isCompletedNormally(future)) {
                    futures.add(future);
                }
            } else {
                future = maintainer.update(oldRecord, newRecord);
            }
            if (!MoreAsyncUtil.isCompletedNormally(future)) {
                futures.add(future);
            }
        }
    }

    @API(API.Status.EXPERIMENTAL)
    private <M extends Message> void updateSyntheticIndexes(@Nullable FDBStoredRecord<M> oldRecord,
                                                            @Nullable FDBStoredRecord<M> newRecord,
                                                            @Nonnull final List<CompletableFuture<Void>> futures) {
        final SyntheticRecordPlanner planner = new SyntheticRecordPlanner(this);
        // Index maintainers are not required to be thread-safe, so only do one synthetic record at a time.
        final int pipelineSize = 1;
        if (oldRecord != null && newRecord != null && oldRecord.getRecordType() == newRecord.getRecordType()) {
            // TODO: An important optimization here is determining that no field used in the join condition or
            //  indexed in the synthetic record is changed, in which case all this can be skipped.
            final SyntheticRecordFromStoredRecordPlan plan = planner.fromStoredType(newRecord.getRecordType(), true);
            if (plan == null) {
                return;
            }
            final Map<RecordType, Collection<IndexMaintainer>> maintainers = getSyntheticMaintainers(plan.getSyntheticRecordTypes());
            final Map<Tuple, FDBSyntheticRecord> oldRecords = new ConcurrentHashMap<>();
            CompletableFuture<Void> future = plan.execute(this, oldRecord).forEach(syntheticRecord -> oldRecords.put(syntheticRecord.getPrimaryKey(), syntheticRecord));
            @Nonnull final FDBStoredRecord<M> theNewRecord = newRecord; // @SpotBugsSuppressWarnings("NP_PARAMETER_MUST_BE_NONNULL_BUT_MARKED_AS_NULLABLE", justification = "https://github.com/spotbugs/spotbugs/issues/552")
            future = future.thenCompose(v -> plan.execute(this, theNewRecord).forEachAsync(syntheticRecord -> runSyntheticMaintainers(maintainers, oldRecords.remove(syntheticRecord.getPrimaryKey()), syntheticRecord), pipelineSize));
            future = future.thenCompose(v -> {
                // Any synthetic record that was generated by the plan on the old record but not by the plan on the new record needs to be removed from its indexes.
                final List<CompletableFuture<Void>> subFutures = new ArrayList<>();
                for (FDBSyntheticRecord oldSyntheticRecord : oldRecords.values()) {
                    CompletableFuture<Void> subFuture = runSyntheticMaintainers(maintainers, oldSyntheticRecord, null);
                    if (!MoreAsyncUtil.isCompletedNormally(subFuture)) {
                        subFutures.add(subFuture);
                    }
                }
                if (subFutures.isEmpty()) {
                    return AsyncUtil.DONE;
                } else if (subFutures.size() == 1) {
                    return subFutures.get(0);
                } else {
                    return AsyncUtil.whenAll(subFutures);
                }
            });
            futures.add(future);
        } else {
            if (oldRecord != null) {
                final SyntheticRecordFromStoredRecordPlan plan = planner.fromStoredType(oldRecord.getRecordType(), true);
                if (plan != null) {
                    final Map<RecordType, Collection<IndexMaintainer>> maintainers = getSyntheticMaintainers(plan.getSyntheticRecordTypes());
                    futures.add(plan.execute(this, oldRecord).forEachAsync(syntheticRecord -> runSyntheticMaintainers(maintainers, syntheticRecord, null), pipelineSize));
                }
            }
            if (newRecord != null) {
                final SyntheticRecordFromStoredRecordPlan plan = planner.fromStoredType(newRecord.getRecordType(), true);
                if (plan != null) {
                    final Map<RecordType, Collection<IndexMaintainer>> maintainers = getSyntheticMaintainers(plan.getSyntheticRecordTypes());
                    futures.add(plan.execute(this, newRecord).forEachAsync(syntheticRecord -> runSyntheticMaintainers(maintainers, null, syntheticRecord), pipelineSize));
                }
            }
        }
    }

    @Nonnull
    @API(API.Status.EXPERIMENTAL)
    private Map<RecordType, Collection<IndexMaintainer>> getSyntheticMaintainers(@Nonnull Set<String> syntheticRecordTypes) {
        final RecordMetaData metaData = getRecordMetaData();
        return syntheticRecordTypes.stream().map(metaData::getSyntheticRecordType).collect(Collectors.toMap(Function.identity(), syntheticRecordType -> {
            List<IndexMaintainer> indexMaintainers = new ArrayList<>();
            syntheticRecordType.getIndexes().stream().map(this::getIndexMaintainer).forEach(indexMaintainers::add);
            syntheticRecordType.getMultiTypeIndexes().stream().map(this::getIndexMaintainer).forEach(indexMaintainers::add);
            return indexMaintainers;
        }));
    }

    @Nonnull
    @API(API.Status.EXPERIMENTAL)
    private CompletableFuture<Void> runSyntheticMaintainers(@Nonnull Map<RecordType, Collection<IndexMaintainer>> maintainers, @Nullable FDBSyntheticRecord oldRecord, @Nullable FDBSyntheticRecord newRecord) {
        if (oldRecord == null && newRecord == null) {
            return AsyncUtil.DONE;
        }
        final RecordType recordType = oldRecord != null ? oldRecord.getRecordType() : newRecord.getRecordType();
        final List<CompletableFuture<Void>> futures = new ArrayList<>();
        for (IndexMaintainer indexMaintainer : maintainers.get(recordType)) {
            CompletableFuture<Void> future = indexMaintainer.update(oldRecord, newRecord);
            if (!MoreAsyncUtil.isCompletedNormally(future)) {
                futures.add(future);
            }
        }
        if (futures.isEmpty()) {
            return AsyncUtil.DONE;
        } else if (futures.size() == 1) {
            return futures.get(0);
        } else {
            return AsyncUtil.whenAll(futures);
        }
    }

    /**
     * Load a {@link FDBSyntheticRecord synthetic record} by loading its stored constituent records and synthesizing it from them.
     * @param primaryKey the primary key of the synthetic record, which includes the primary keys of the constituents
     * @return a future which completes to the synthesized record
     */
    @Nonnull
    @API(API.Status.EXPERIMENTAL)
    public CompletableFuture<FDBSyntheticRecord> loadSyntheticRecord(@Nonnull Tuple primaryKey) {
        SyntheticRecordType<?> syntheticRecordType = getRecordMetaData().getSyntheticRecordTypeFromRecordTypeKey(primaryKey.get(0));
        int nconstituents = syntheticRecordType.getConstituents().size();
        if (nconstituents != primaryKey.size() - 1) {
            throw recordCoreException("Primary key does not have correct number of nested keys: " + primaryKey);
        }
        final Map<String, FDBStoredRecord<? extends Message>> constituents = new ConcurrentHashMap<>(nconstituents);
        final CompletableFuture<?>[] futures = new CompletableFuture<?>[nconstituents];
        for (int i = 0; i < nconstituents; i++) {
            final SyntheticRecordType.Constituent constituent = syntheticRecordType.getConstituents().get(i);
            final Tuple constituentKey = primaryKey.getNestedTuple(i + 1);
            if (constituentKey == null) {
                futures[i] = AsyncUtil.DONE;
            } else {
                futures[i] = loadRecordAsync(constituentKey).thenApply(record -> {
                    if (record == null) {
                        throw new RecordDoesNotExistException("constituent record not found: " + constituent.getName());
                    }
                    constituents.put(constituent.getName(), record);
                    return null;
                });
            }
        }
        return CompletableFuture.allOf(futures).thenApply(vignore -> FDBSyntheticRecord.of(syntheticRecordType, constituents));
    }

    @Nonnull
    public Subspace recordsSubspace() {
        if (cachedRecordsSubspace == null) {
            cachedRecordsSubspace = getSubspace().subspace(Tuple.from(RECORD_KEY));
        }
        return cachedRecordsSubspace;
    }

    @Nonnull
    public Subspace indexSubspace(@Nonnull Index index) {
        return getSubspace().subspace(Tuple.from(INDEX_KEY, index.getSubspaceTupleKey()));
    }

    @Nonnull
    public Subspace indexSubspaceFromMaintainer(@Nonnull Index index) {
        return getIndexMaintainer(index).getIndexSubspace();
    }

    @Nonnull
    public Subspace indexStateSubspace() {
        return getSubspace().subspace(Tuple.from(INDEX_STATE_SPACE_KEY));
    }

    @Nonnull
    public Subspace indexSecondarySubspace(@Nonnull Index index) {
        return getSubspace().subspace(Tuple.from(INDEX_SECONDARY_SPACE_KEY, index.getSubspaceTupleKey()));
    }

    /**
     * Subspace for index in which to place a {@link com.apple.foundationdb.async.RangeSet RangeSet}.
     * This is used for determining how much progress has been made on building the index in the
     * case that one is building the index offline.
     * @param index the index to retrieve the range subspace for
     * @return the subspace for the {@link com.apple.foundationdb.async.RangeSet RangeSet} for the given index
     */
    @Nonnull
    public Subspace indexRangeSubspace(@Nonnull Index index) {
        return getSubspace().subspace(Tuple.from(INDEX_RANGE_SPACE_KEY, index.getSubspaceTupleKey()));
    }

    /**
     * Subspace for index in which to place a record in uniqueness violations. This
     * is used while the index is being built to keep track of what values are duplicated and
     * thus have to be addressed later.
     * @param index the index to retrieve the uniqueness violation subspace for
     * @return the subspace for the uniqueness violations for the given index
     */
    @Nonnull
    public Subspace indexUniquenessViolationsSubspace(@Nonnull Index index) {
        return getSubspace().subspace(Tuple.from(INDEX_UNIQUENESS_VIOLATIONS_KEY, index.getSubspaceTupleKey()));
    }

    /**
     * Subspace for index to store information for online index build.
     * @param index the index to retrieve the build information for
     * @return the subspace for the build information of the given index
     */
    @Nonnull
    Subspace indexBuildSubspace(@Nonnull Index index) {
        return getSubspace().subspace(Tuple.from(INDEX_BUILD_SPACE_KEY, index.getSubspaceTupleKey()));
    }

    /**
     * Get the maintainer for a given index.
     * @param index the required index
     * @return the maintainer for the given index
     */
    public IndexMaintainer getIndexMaintainer(@Nonnull Index index) {
        return indexMaintainerRegistry.getIndexMaintainer(new IndexMaintainerState(this, index, indexMaintenanceFilter));
    }

    public int getKeySizeLimit() {
        return KEY_SIZE_LIMIT;
    }

    public int getValueSizeLimit() {
        return VALUE_SIZE_LIMIT;
    }

    public CompletableFuture<IndexOperationResult> performIndexOperationAsync(@Nonnull String indexName,
                                                                              @Nonnull IndexOperation operation) {
        final RecordMetaData metaData = metaDataProvider.getRecordMetaData();
        final Index index = metaData.getIndex(indexName);
        return getIndexMaintainer(index).performOperation(operation);
    }

    public IndexOperationResult performIndexOperation(@Nonnull String indexName, @Nonnull IndexOperation operation) {
        return context.asyncToSync(FDBStoreTimer.Waits.WAIT_INDEX_OPERATION, performIndexOperationAsync(indexName, operation));
    }

    @Override
    @Nonnull
    public CompletableFuture<FDBStoredRecord<Message>> loadRecordInternal(@Nonnull final Tuple primaryKey,
                                                                          @Nonnull ExecuteState executeState,
                                                                          final boolean snapshot) {
        return loadTypedRecord(serializer, primaryKey, executeState, snapshot);
    }

    @Nonnull
    protected <M extends Message> CompletableFuture<FDBStoredRecord<M>> loadTypedRecord(@Nonnull RecordSerializer<M> typedSerializer,
                                                                                        @Nonnull final Tuple primaryKey,
                                                                                        final boolean snapshot) {
        return loadTypedRecord(typedSerializer, primaryKey, ExecuteState.NO_LIMITS, snapshot);
    }

    @Nonnull
    protected <M extends Message> CompletableFuture<FDBStoredRecord<M>> loadTypedRecord(@Nonnull RecordSerializer<M> typedSerializer,
                                                                                        @Nonnull final Tuple primaryKey,
                                                                                        @Nonnull ExecuteState executeState,
                                                                                        final boolean snapshot) {
        final RecordMetaData metaData = metaDataProvider.getRecordMetaData();

        final Optional<CompletableFuture<FDBRecordVersion>> versionFutureOptional;
        if (useOldVersionFormat()) {
            versionFutureOptional = loadRecordVersionAsync(primaryKey);
        } else {
            versionFutureOptional = Optional.empty();
        }

        final SplitHelper.SizeInfo sizeInfo = new SplitHelper.SizeInfo();
        CompletableFuture<FDBStoredRecord<M>> result = loadRawRecordAsync(primaryKey, sizeInfo, snapshot)
                .thenCompose(rawRecord -> {
                    final ByteScanLimiter byteScanLimiter = executeState.getByteScanLimiter();
                    if (byteScanLimiter != null) {
                        byteScanLimiter.registerScannedBytes(sizeInfo.getKeySize() + sizeInfo.getValueSize());
                    }
                    return rawRecord == null ? CompletableFuture.completedFuture(null) :
                            deserializeRecord(typedSerializer, rawRecord, metaData, versionFutureOptional);
                });
        return context.instrument(FDBStoreTimer.Events.LOAD_RECORD, result);
    }

    /**
     * Async version of {@link #loadRecordVersion(Tuple)}. If the
     * record does not have a version, but that cannot be determined
     * before making a call to the database, this might return a
     * completable future that wraps <code>null</code>.
     * @param primaryKey the primary key of the record
     * @return a future that completes with the version of the record of {@code Optional.empty()} if versions are not enabled for this store
     */
    @Nonnull
    public Optional<CompletableFuture<FDBRecordVersion>> loadRecordVersionAsync(@Nonnull final Tuple primaryKey) {
        return loadRecordVersionAsync(primaryKey, false);
    }

    /**
     * Async version of {@link #loadRecordVersion(Tuple, boolean)}.
     * @param primaryKey the primary key of the record
     * @param snapshot whether to snapshot read
     * @return a future that completes with the version of the record of {@code Optional.empty()} if versions are not enabled for this store
     */
    @Nonnull
    public Optional<CompletableFuture<FDBRecordVersion>> loadRecordVersionAsync(@Nonnull final Tuple primaryKey, final boolean snapshot) {
        final RecordMetaData metaData = metaDataProvider.getRecordMetaData();
        if (useOldVersionFormat() && !metaData.isStoreRecordVersions()) {
            // Because we clear out the version space whenever the user specifies that they
            // are not storing record versions (in the older format version), we can know
            // a priori that this will return an empty optional, so we return it without doing any I/O.
            return Optional.empty();
        } else {
            byte[] versionKey = getSubspace().pack(recordVersionKey(primaryKey));
            Optional<CompletableFuture<FDBRecordVersion>> cachedOptional = context.getLocalVersion(versionKey)
                    .map(localVersion -> CompletableFuture.completedFuture(FDBRecordVersion.incomplete(localVersion)));
            if (cachedOptional.isPresent()) {
                return cachedOptional;
            }

            final ReadTransaction tr = snapshot ? ensureContextActive().snapshot() : ensureContextActive();
            return Optional.of(tr.get(versionKey).thenApply(valueBytes -> {
                if (valueBytes == null) {
                    return null;
                } else if (useOldVersionFormat()) {
                    return FDBRecordVersion.complete(valueBytes, false);
                } else {
                    return SplitHelper.unpackVersion(valueBytes);
                }
            }));
        }
    }

    /**
     * Load the version of the last time a record with the
     * given primary key was saved. If the record does
     * not have a version (because the record does not exist
     * or the record was last loaded when versions were
     * not being stored), it will return the empty {@link Optional}.
     * @param primaryKey the primary key for the record
     * @return an {@link Optional} that, if not empty, contains record's version
     */
    @Nonnull
    public Optional<FDBRecordVersion> loadRecordVersion(@Nonnull final Tuple primaryKey) {
        return loadRecordVersionAsync(primaryKey).map(future -> context.asyncToSync(FDBStoreTimer.Waits.WAIT_LOAD_RECORD_VERSION, future));
    }

    /**
     * Overload of {@link #loadRecordVersion(Tuple)} that supports snapshot
     * reads. If <code>snapshot</code> is set to <code>true</code>,
     * reading the record's version does not add a read conflict to the
     * store's transaction.
     * @param primaryKey the primary key for the record
     * @param snapshot whether this operation should be done with a <code>snapshot</code>
     * @return an {@link Optional} that, if not empty, contain's the record version
     */
    @Nonnull
    public Optional<FDBRecordVersion> loadRecordVersion(@Nonnull final Tuple primaryKey, final boolean snapshot) {
        return loadRecordVersionAsync(primaryKey, snapshot).map(future -> context.asyncToSync(FDBStoreTimer.Waits.WAIT_LOAD_RECORD_VERSION, future));
    }

    private <M extends Message> CompletableFuture<FDBStoredRecord<M>> deserializeRecord(@Nonnull RecordSerializer<M> typedSerializer, @Nonnull final FDBRawRecord rawRecord,
                                                                                        @Nonnull final RecordMetaData metaData,
                                                                                        @Nonnull final Optional<CompletableFuture<FDBRecordVersion>> versionFutureOptional) {
        final Tuple primaryKey = rawRecord.getPrimaryKey();
        final byte[] serialized = rawRecord.getRawRecord();

        try {
            final M record = typedSerializer.deserialize(metaData, primaryKey, rawRecord.getRawRecord(), getTimer());
            final RecordType recordType = metaData.getRecordTypeForDescriptor(record.getDescriptorForType());
            countKeysAndValues(FDBStoreTimer.Counts.LOAD_RECORD_KEY, FDBStoreTimer.Counts.LOAD_RECORD_KEY_BYTES, FDBStoreTimer.Counts.LOAD_RECORD_VALUE_BYTES,
                    rawRecord);

            final FDBStoredRecordBuilder<M> recordBuilder = FDBStoredRecord.newBuilder(record)
                    .setPrimaryKey(primaryKey).setRecordType(recordType).setSize(rawRecord);

            if (rawRecord.hasVersion()) {
                // In the current format version, the version should be read along with the version,
                // so this should be hit the majority of the time.
                recordBuilder.setVersion(rawRecord.getVersion());
                return CompletableFuture.completedFuture(recordBuilder.build());
            } else if (versionFutureOptional.isPresent()) {
                // In an old format version, the record version was stored separately and requires
                // another read (which has hopefully happened in parallel with the main record read in the background).
                return versionFutureOptional.get().thenApply(version -> {
                    recordBuilder.setVersion(version);
                    return recordBuilder.build();
                });
            } else {
                // Look for the version in the various places that it might be. If we can't find it, then
                // this will return an FDBStoredRecord where the version is unset.
                return CompletableFuture.completedFuture(recordBuilder.build());
            }
        } catch (Exception ex) {
            final LoggableException ex2 = new RecordCoreException("Failed to deserialize record", ex);
            ex2.addLogInfo(
                    subspaceProvider.logKey(), subspaceProvider.toString(context),
                    LogMessageKeys.PRIMARY_KEY, primaryKey,
                    LogMessageKeys.META_DATA_VERSION, metaData.getVersion());
            if (LOGGER.isDebugEnabled()) {
                ex2.addLogInfo("serialized", ByteArrayUtil2.loggable(serialized));
            }
            if (LOGGER.isTraceEnabled()) {
                ex2.addLogInfo("descriptor", metaData.getUnionDescriptor().getFile().toProto());
            }
            throw ex2;
        }
    }

    protected void countKeysAndValues(@Nonnull final FDBStoreTimer.Count key,
                                      @Nonnull final FDBStoreTimer.Count keyBytes,
                                      @Nonnull final FDBStoreTimer.Count valueBytes,
                                      @Nonnull final FDBStoredSizes sizeInfo) {
        final FDBStoreTimer timer = getTimer();
        if (timer != null) {
            timer.increment(key, sizeInfo.getKeyCount());
            timer.increment(keyBytes, sizeInfo.getKeySize());
            timer.increment(valueBytes, sizeInfo.getValueSize());
        }
    }

    public void countKeyValue(@Nonnull final FDBStoreTimer.Count key,
                              @Nonnull final FDBStoreTimer.Count keyBytes,
                              @Nonnull final FDBStoreTimer.Count valueBytes,
                              @Nonnull final KeyValue keyValue) {
        countKeyValue(key, keyBytes, valueBytes, keyValue.getKey(), keyValue.getValue());
    }

    public void countKeyValue(@Nonnull final FDBStoreTimer.Count key,
                              @Nonnull final FDBStoreTimer.Count keyBytes,
                              @Nonnull final FDBStoreTimer.Count valueBytes,
                              @Nonnull final byte[] k, @Nonnull final byte[] v) {
        final FDBStoreTimer timer = getTimer();
        if (timer != null) {
            timer.increment(key);
            timer.increment(keyBytes, k.length);
            timer.increment(valueBytes, v.length);
        }
    }

    @Override
    @Nonnull
    public CompletableFuture<Void> preloadRecordAsync(@Nonnull final Tuple primaryKey) {
        FDBPreloadRecordCache.Future futureRecord = preloadCache.beginPrefetch(primaryKey);
        return loadRawRecordAsync(primaryKey, null, false)
                .whenComplete((rawRecord, ex) -> {
                    if (ex != null) {
                        futureRecord.cancel();
                    } else {
                        futureRecord.complete(rawRecord);
                    }
                })
                .thenApply(rawRecord -> null);
    }

    @Override
    @Nonnull
    public CompletableFuture<Boolean> recordExistsAsync(@Nonnull final Tuple primaryKey, @Nonnull final IsolationLevel isolationLevel) {
        final RecordMetaData metaData = metaDataProvider.getRecordMetaData();
        final ReadTransaction tr = isolationLevel.isSnapshot() ? ensureContextActive().snapshot() : ensureContextActive();
        return SplitHelper.keyExists(tr, context, recordsSubspace(),
                primaryKey, metaData.isSplitLongRecords(), omitUnsplitRecordSuffix);
    }

    @Nonnull
    private Range getRangeForRecord(@Nonnull Tuple primaryKey) {
        return TupleRange.allOf(primaryKey).toRange(recordsSubspace());
    }

    @Override
    public void addRecordReadConflict(@Nonnull Tuple primaryKey) {
        final Range recordRange = getRangeForRecord(primaryKey);
        ensureContextActive().addReadConflictRange(recordRange.begin, recordRange.end);
    }

    @Override
    public void addRecordWriteConflict(@Nonnull Tuple primaryKey) {
        final Range recordRange = getRangeForRecord(primaryKey);
        ensureContextActive().addWriteConflictRange(recordRange.begin, recordRange.end);
    }

    /**
     * Asynchronously read a record from the database.
     * @param primaryKey the key for the record to be loaded
     * @param sizeInfo a size info to fill in from serializer
     * @param snapshot whether to snapshot read
     * @return a CompletableFuture that will return a message or null if there was no record with that key
     */
    @Nonnull
    private CompletableFuture<FDBRawRecord> loadRawRecordAsync(@Nonnull final Tuple primaryKey,
                                                               @Nullable final SplitHelper.SizeInfo sizeInfo,
                                                               final boolean snapshot) {
        final FDBPreloadRecordCache.Entry entry = preloadCache.get(primaryKey);
        if (entry != null) {
            return CompletableFuture.completedFuture(entry.orElse(null));
        }

        final RecordMetaData metaData = metaDataProvider.getRecordMetaData();
        final ReadTransaction tr = snapshot ? ensureContextActive().snapshot() : ensureContextActive();
        return SplitHelper.loadWithSplit(tr, context, recordsSubspace(),
                primaryKey, metaData.isSplitLongRecords(), omitUnsplitRecordSuffix, sizeInfo);
    }

    @Override
    @Nonnull
    public RecordCursor<FDBStoredRecord<Message>> scanRecords(@Nullable final Tuple low, @Nullable final Tuple high,
                                                              @Nonnull final EndpointType lowEndpoint, @Nonnull final EndpointType highEndpoint,
                                                              @Nullable byte[] continuation,
                                                              @Nonnull ScanProperties scanProperties) {
        return scanTypedRecords(serializer, low, high, lowEndpoint, highEndpoint, continuation, scanProperties);
    }

    @Nonnull
    public <M extends Message> RecordCursor<FDBStoredRecord<M>> scanTypedRecords(@Nonnull RecordSerializer<M> typedSerializer,
                                                                                 @Nullable final Tuple low, @Nullable final Tuple high,
                                                                                 @Nonnull final EndpointType lowEndpoint, @Nonnull final EndpointType highEndpoint,
                                                                                 @Nullable byte[] continuation,
                                                                                 @Nonnull ScanProperties scanProperties) {
        final RecordMetaData metaData = metaDataProvider.getRecordMetaData();
        final Subspace recordsSubspace = recordsSubspace();
        final SplitHelper.SizeInfo sizeInfo = new SplitHelper.SizeInfo();
        final RecordCursor<FDBRawRecord> rawRecords;
        if (metaData.isSplitLongRecords()) {
            RecordCursor<KeyValue> keyValues = KeyValueCursor.Builder.withSubspace(recordsSubspace)
                    .setContext(context).setContinuation(continuation)
                    .setLow(low, lowEndpoint)
                    .setHigh(high, highEndpoint)
                    .setScanProperties(scanProperties.with(ExecuteProperties::clearRowAndTimeLimits).with(ExecuteProperties::clearState))
                    .build();
            rawRecords = new SplitHelper.KeyValueUnsplitter(context, recordsSubspace, keyValues, useOldVersionFormat(), sizeInfo, scanProperties.isReverse(),
                    new CursorLimitManager(context, scanProperties.with(ExecuteProperties::clearReturnedRowLimit)))
                .skip(scanProperties.getExecuteProperties().getSkip())
                .limitRowsTo(scanProperties.getExecuteProperties().getReturnedRowLimit());
        } else {
            KeyValueCursor.Builder keyValuesBuilder = KeyValueCursor.Builder.withSubspace(recordsSubspace)
                    .setContext(context).setContinuation(continuation)
                    .setLow(low, lowEndpoint)
                    .setHigh(high, highEndpoint);
            if (omitUnsplitRecordSuffix) {
                rawRecords = keyValuesBuilder.setScanProperties(scanProperties).build().map(kv -> {
                    sizeInfo.set(kv);
                    Tuple primaryKey = SplitHelper.unpackKey(recordsSubspace, kv);
                    return new FDBRawRecord(primaryKey, kv.getValue(), null, sizeInfo);
                });
            } else {
                final ScanProperties finalScanProperties = scanProperties
                        .with(executeProperties -> {
                            final ExecuteProperties.Builder builder = executeProperties.toBuilder()
                                    .clearTimeLimit()
                                    .clearSkipAndAdjustLimit()
                                    .clearState();
                            int returnedRowLimit = builder.getReturnedRowLimitOrMax();
                            if (returnedRowLimit != Integer.MAX_VALUE) {
                                // Adjust limit to twice the supplied limit in case there are versions in the records
                                builder.setReturnedRowLimit(2 * returnedRowLimit);
                            }
                            return builder.build();
                        });
                rawRecords = new SplitHelper.KeyValueUnsplitter(context, recordsSubspace, keyValuesBuilder
                        .setScanProperties(finalScanProperties).build(),
                        useOldVersionFormat(), sizeInfo, scanProperties.isReverse(),
                        new CursorLimitManager(context, scanProperties.with(ExecuteProperties::clearReturnedRowLimit)))
                    .skip(scanProperties.getExecuteProperties().getSkip())
                    .limitRowsTo(scanProperties.getExecuteProperties().getReturnedRowLimit());
            }
        }
        RecordCursor<FDBStoredRecord<M>> result = rawRecords.mapPipelined(rawRecord -> {
            final Optional<CompletableFuture<FDBRecordVersion>> versionFutureOptional;
            if (useOldVersionFormat()) {
                // Older format versions: do a separate read to get the version.
                versionFutureOptional = loadRecordVersionAsync(rawRecord.getPrimaryKey(), scanProperties.getExecuteProperties().getIsolationLevel().isSnapshot());
            } else {
                // Newer format versions: the version is either in the record or it is not -- do not do another read.
                versionFutureOptional = Optional.empty();
            }
            return deserializeRecord(typedSerializer, rawRecord, metaData, versionFutureOptional);
        }, pipelineSizer.getPipelineSize(PipelineOperation.KEY_TO_RECORD));
        return context.instrument(FDBStoreTimer.Events.SCAN_RECORDS, result);
    }

    @Override
    @Nonnull
    public CompletableFuture<Integer> countRecords(
            @Nullable Tuple low, @Nullable Tuple high,
            @Nonnull EndpointType lowEndpoint, @Nonnull EndpointType highEndpoint,
            @Nullable byte[] continuation,
            @Nonnull ScanProperties scanProperties) {
        final Subspace recordsSubspace = recordsSubspace();
        RecordCursor<KeyValue> keyValues = KeyValueCursor.Builder.withSubspace(recordsSubspace)
                .setContext(context)
                .setLow(low, lowEndpoint)
                .setHigh(high, highEndpoint)
                .setContinuation(continuation)
                .setScanProperties(scanProperties.with(ExecuteProperties::clearRowAndTimeLimits)
                        .with(ExecuteProperties::clearState))
                .build();
        if (getRecordMetaData().isSplitLongRecords()) {
            return new SplitHelper.KeyValueUnsplitter(context, recordsSubspace, keyValues, useOldVersionFormat(), null, scanProperties.isReverse(),
                    new CursorLimitManager(context, scanProperties.with(ExecuteProperties::clearRowAndTimeLimits))).getCount();
        } else {
            return keyValues.getCount();
        }
    }

    @Override
    @Nonnull
    public RecordCursor<IndexEntry> scanIndex(@Nonnull Index index, @Nonnull IndexScanType scanType,
                                              @Nonnull TupleRange range,
                                              @Nullable byte[] continuation,
                                              @Nonnull ScanProperties scanProperties) {
        if (!isIndexReadable(index)) {
            throw new ScanNonReadableIndexException("Cannot scan non-readable index",
                    LogMessageKeys.INDEX_NAME, index.getName(),
                    subspaceProvider.logKey(), subspaceProvider.toString(context));
        }
        RecordCursor<IndexEntry> result = getIndexMaintainer(index)
                .scan(scanType, range, continuation, scanProperties);
        return context.instrument(FDBStoreTimer.Events.SCAN_INDEX_KEYS, result);
    }

    @Override
    @Nonnull
    public RecordCursor<RecordIndexUniquenessViolation> scanUniquenessViolations(@Nonnull Index index, @Nonnull TupleRange range,
                                                                                 @Nullable byte[] continuation,
                                                                                 @Nonnull ScanProperties scanProperties) {
        RecordCursor<IndexEntry> tupleCursor = getIndexMaintainer(index).scanUniquenessViolations(range, continuation, scanProperties);
        return tupleCursor.map(entry -> {
            int indexColumns = index.getColumnSize();
            Tuple valueKey = TupleHelpers.subTuple(entry.getKey(), 0, indexColumns);
            Tuple primaryKey = TupleHelpers.subTuple(entry.getKey(), indexColumns, entry.getKey().size());
            Tuple existingKey = entry.getValue();
            return new RecordIndexUniquenessViolation(index, new IndexEntry(index, valueKey, entry.getValue()), primaryKey, existingKey);
        });
    }

    @Override
    @Nonnull
    public CompletableFuture<Void> resolveUniquenessViolation(@Nonnull Index index, @Nonnull Tuple valueKey, @Nullable Tuple remainPrimaryKey) {
        return scanUniquenessViolations(index, valueKey).forEachAsync(uniquenessViolation -> {
            if (remainPrimaryKey == null || !remainPrimaryKey.equals(uniquenessViolation.getPrimaryKey())) {
                return deleteRecordAsync(uniquenessViolation.getPrimaryKey()).thenApply(ignore -> null);
            } else {
                // The uniqueness violation entry of the remained primary key will be removed as part of
                // removeUniquenessViolationsAsync when deleting the second to last record that contains the value key.
                return AsyncUtil.DONE;
            }
        }, getPipelineSize(PipelineOperation.RESOLVE_UNIQUENESS));
    }

    @Override
    @Nonnull
    public CompletableFuture<Boolean> deleteRecordAsync(@Nonnull final Tuple primaryKey) {
        return deleteTypedRecord(serializer, primaryKey);
    }

    @Nonnull
    protected <M extends Message> CompletableFuture<Boolean> deleteTypedRecord(@Nonnull RecordSerializer<M> typedSerializer,
                                                                               @Nonnull Tuple primaryKey) {
        preloadCache.invalidate(primaryKey);
        final RecordMetaData metaData = metaDataProvider.getRecordMetaData();
        CompletableFuture<Boolean> result = loadTypedRecord(typedSerializer, primaryKey, false).thenCompose(oldRecord -> {
            if (oldRecord == null) {
                return AsyncUtil.READY_FALSE;
            }
            SplitHelper.deleteSplit(getRecordContext(), recordsSubspace(), primaryKey, metaData.isSplitLongRecords(), omitUnsplitRecordSuffix, true, oldRecord);
            countKeysAndValues(FDBStoreTimer.Counts.DELETE_RECORD_KEY, FDBStoreTimer.Counts.DELETE_RECORD_KEY_BYTES, FDBStoreTimer.Counts.DELETE_RECORD_VALUE_BYTES,
                    oldRecord);
            addRecordCount(metaData, oldRecord, LITTLE_ENDIAN_INT64_MINUS_ONE);
            final boolean oldHasIncompleteVersion = oldRecord.hasVersion() && !oldRecord.getVersion().isComplete();
            if (useOldVersionFormat()) {
                byte[] versionKey = getSubspace().pack(recordVersionKey(primaryKey));
                if (oldHasIncompleteVersion) {
                    context.removeVersionMutation(versionKey);
                } else if (metaData.isStoreRecordVersions()) {
                    ensureContextActive().clear(versionKey);
                }
            }
            CompletableFuture<Void> updateIndexesFuture = updateSecondaryIndexes(oldRecord, null);
            if (oldHasIncompleteVersion) {
                return updateIndexesFuture.thenApply(vignore -> {
                    byte[] versionKey = getSubspace().pack(recordVersionKey(primaryKey));
                    context.removeLocalVersion(versionKey);
                    return true;
                });
            } else {
                return updateIndexesFuture.thenApply(vignore -> true);
            }
        });
        return context.instrument(FDBStoreTimer.Events.DELETE_RECORD, result);
    }

    /**
     * Delete the record store at the given {@link KeySpacePath}. This behaves like
     * {@link #deleteStore(FDBRecordContext, Subspace)} on the record store saved
     * at {@link KeySpacePath#toSubspace(FDBRecordContext)}.
     *
     * @param context the transactional context in which to delete the record store
     * @param path the path to the record store
     * @see #deleteStore(FDBRecordContext, Subspace)
     */
    public static void deleteStore(FDBRecordContext context, KeySpacePath path) {
        final Subspace subspace = path.toSubspace(context);
        deleteStore(context, subspace);
    }

    /**
     * Delete the record store at the given {@link Subspace}. In addition to the store's
     * data this will delete the store's header and therefore will remove any evidence that
     * the store existed.
     *
     * <p>
     * This method does not read the underlying record store, so it does not validate
     * that a record store exists in the given subspace. As it might be the case that
     * this record store has a cacheable store state (see {@link #setStateCacheability(boolean)}),
     * this method resets the database's
     * {@linkplain FDBRecordContext#getMetaDataVersionStamp(IsolationLevel) meta-data version-stamp}.
     * As a result, calling this method may cause other clients to invalidate their caches needlessly.
     * </p>
     *
     * @param context the transactional context in which to delete the record store
     * @param subspace the subspace containing the record store
     */
    public static void deleteStore(FDBRecordContext context, Subspace subspace) {
        // In theory, we only need to set the meta-data version stamp if the record store's
        // meta-data is cacheable, but we can't know that from here.
        context.setMetaDataVersionStamp();
        context.setDirtyStoreState(true);
        final Transaction transaction = context.ensureActive();
        transaction.clear(subspace.range());
    }

    @Override
    public void deleteAllRecords() {
        preloadCache.invalidateAll();
        Transaction tr = ensureContextActive();

        // Clear out all data except for the store header key and the index state space.
        // Those two subspaces are determined by the configuration of the record store rather then
        // the records.
        Range indexStateRange = indexStateSubspace().range();
        tr.clear(recordsSubspace().getKey(), indexStateRange.begin);
        tr.clear(indexStateRange.end, getSubspace().range().end);
    }

    @Override
    public CompletableFuture<Void> deleteRecordsWhereAsync(@Nonnull QueryComponent component) {
        preloadCache.invalidateAll();
        return new RecordsWhereDeleter(component).run();
    }

    /**
     * Returns whether or not record keys contain a trailing suffix indicating whether or not the record has been (or
     * could have been) split across multiple records.
     * @return <code>true</code> if the keys have split suffixes, otherwise <code>false</code>.
     */
    private boolean hasSplitRecordSuffix() {
        return getRecordMetaData().isSplitLongRecords() || !omitUnsplitRecordSuffix;
    }

    class RecordsWhereDeleter {
        @Nonnull final RecordMetaData recordMetaData;
        @Nullable final RecordType recordType;

        @Nonnull final QueryToKeyMatcher matcher;
        @Nullable final QueryToKeyMatcher indexMatcher;

        @Nonnull final Collection<RecordType> allRecordTypes;
        @Nonnull final Collection<Index> allIndexes;

        @Nonnull final List<IndexMaintainer> indexMaintainers;

        @Nullable final Key.Evaluated evaluated;
        @Nullable final Key.Evaluated indexEvaluated;

        public RecordsWhereDeleter(@Nonnull QueryComponent component) {
            RecordTypeKeyComparison recordTypeKeyComparison = null;
            QueryComponent remainingComponent = null;
            if (component instanceof RecordTypeKeyComparison) {
                recordTypeKeyComparison = (RecordTypeKeyComparison)component;
            } else if (component instanceof AndComponent && ((AndComponent)component).getChildren().stream().anyMatch(c -> c instanceof RecordTypeKeyComparison)) {
                final List<QueryComponent> remainingChildren = new ArrayList<>(((AndComponent)component).getChildren());
                final Iterator<QueryComponent> iter = remainingChildren.iterator();
                while (iter.hasNext()) {
                    final QueryComponent child = iter.next();
                    if (child instanceof RecordTypeKeyComparison) {
                        recordTypeKeyComparison = (RecordTypeKeyComparison)child;
                        iter.remove();
                    }
                }
                if (remainingChildren.size() == 1) {
                    remainingComponent = remainingChildren.get(0);
                } else {
                    remainingComponent = Query.and(remainingChildren);
                }
            }
            if (recordTypeKeyComparison != null && !getRecordMetaData().primaryKeyHasRecordTypePrefix()) {
                throw recordCoreException("record type version of deleteRecordsWhere can only be used when all record types have a type prefix");
            }

            matcher = new QueryToKeyMatcher(component);
            recordMetaData = getRecordMetaData();
            if (recordTypeKeyComparison == null) {
                indexMatcher = matcher;
                allRecordTypes = recordMetaData.getRecordTypes().values();
                allIndexes = recordMetaData.getAllIndexes();
                recordType = null;
            } else {
                recordType = recordMetaData.getRecordType(recordTypeKeyComparison.getName());
                if (remainingComponent == null) {
                    indexMatcher = null;
                } else {
                    indexMatcher = new QueryToKeyMatcher(remainingComponent);
                }
                allRecordTypes = Collections.singletonList(recordType);
                allIndexes = recordType.getAllIndexes();
            }

            indexMaintainers = allIndexes.stream().map(FDBRecordStore.this::getIndexMaintainer).collect(Collectors.toList());

            evaluated = deleteRecordsWhereCheckRecordTypes();
            if (recordTypeKeyComparison == null) {
                indexEvaluated = evaluated;
            } else {
                indexEvaluated = Key.Evaluated.concatenate(evaluated.values().subList(1, evaluated.values().size()));
            }
            deleteRecordsWhereCheckIndexes();
        }

        private Key.Evaluated deleteRecordsWhereCheckRecordTypes() {
            Key.Evaluated evaluated = null;

            for (RecordType recordType : allRecordTypes) {
                final QueryToKeyMatcher.Match match = matcher.matchesSatisfyingQuery(recordType.getPrimaryKey());
                if (match.getType() != QueryToKeyMatcher.MatchType.EQUALITY) {
                    throw new Query.InvalidExpressionException("deleteRecordsWhere not matching primary key " +
                                                               recordType.getName());
                }
                if (evaluated == null) {
                    evaluated = match.getEquality(FDBRecordStore.this, EvaluationContext.EMPTY);
                } else if (!evaluated.equals(match.getEquality(FDBRecordStore.this, EvaluationContext.EMPTY))) {
                    throw recordCoreException("Primary key prefixes don't align",
                            "initialPrefix", evaluated,
                            "secondPrefix", match.getEquality(FDBRecordStore.this, EvaluationContext.EMPTY),
                            "recordType", recordType.getName());
                }
            }
            if (evaluated == null) {
                return null;
            }

            final KeyExpression recordCountKey = getRecordMetaData().getRecordCountKey();
            if (recordCountKey != null) {
                final QueryToKeyMatcher.Match match = matcher.matchesSatisfyingQuery(recordCountKey);
                if (match.getType() != QueryToKeyMatcher.MatchType.EQUALITY) {
                    throw new Query.InvalidExpressionException("Record count key not matching for deleteRecordsWhere");
                }
                final Key.Evaluated subkey = match.getEquality(FDBRecordStore.this, EvaluationContext.EMPTY);
                if (!evaluated.equals(subkey)) {
                    throw recordCoreException("Record count key prefix doesn't align",
                            "initialPrefix", evaluated,
                            "secondPrefix", match.getEquality(FDBRecordStore.this, EvaluationContext.EMPTY));
                }
            }

            return evaluated;
        }

        private void deleteRecordsWhereCheckIndexes() {
            if (evaluated == null) {
                return;
            }
            for (IndexMaintainer index : indexMaintainers) {
                boolean canDelete;
                if (recordType == null) {
                    canDelete = index.canDeleteWhere(matcher, evaluated);
                } else {
                    if (Key.Expressions.hasRecordTypePrefix(index.state.index.getRootExpression())) {
                        canDelete = index.canDeleteWhere(matcher, evaluated);
                    } else {
                        if (recordMetaData.recordTypesForIndex(index.state.index).size() > 1) {
                            throw recordCoreException("Index " + index.state.index.getName() +
                                                      " applies to more record types than just " + recordType.getName());
                        }
                        if (indexMatcher != null) {
                            canDelete = index.canDeleteWhere(indexMatcher, indexEvaluated);
                        } else {
                            canDelete = true;
                        }
                    }
                }
                if (!canDelete) {
                    throw new Query.InvalidExpressionException("deleteRecordsWhere not supported by index " +
                                                               index.state.index.getName());
                }
            }
        }

        private CompletableFuture<Void> run() {
            if (evaluated == null) {
                // no record types
                LOGGER.warn("Tried to delete prefix with no record types");
                return AsyncUtil.DONE;
            }

            final Transaction tr = ensureContextActive();

            final Tuple prefix = evaluated.toTuple();
            final Subspace recordSubspace = recordsSubspace().subspace(prefix);
            tr.clear(recordSubspace.range());
            if (useOldVersionFormat() && getRecordMetaData().isStoreRecordVersions()) {
                final Subspace versionSubspace = getSubspace().subspace(Tuple.from(RECORD_VERSION_KEY).addAll(prefix));
                tr.clear(versionSubspace.range());
            }

            final KeyExpression recordCountKey = getRecordMetaData().getRecordCountKey();
            if (recordCountKey != null) {
                if (prefix.size() == recordCountKey.getColumnSize()) {
                    // Delete a single record used for counting
                    tr.clear(getSubspace().pack(Tuple.from(RECORD_COUNT_KEY).addAll(prefix)));
                } else {
                    // Delete multiple records used for counting
                    tr.clear(getSubspace().subspace(Tuple.from(RECORD_COUNT_KEY)).subspace(prefix).range());
                }
            }

            final List<CompletableFuture<Void>> futures = new ArrayList<>();
            final Tuple indexPrefix = indexEvaluated.toTuple();
            for (IndexMaintainer index : indexMaintainers) {
                final CompletableFuture<Void> future;
                // Only need to check key expression in the case where a normal index has a different prefix.
                if (TupleHelpers.equals(prefix, indexPrefix) || Key.Expressions.hasRecordTypePrefix(index.state.index.getRootExpression())) {
                    future = index.deleteWhere(tr, prefix);
                } else {
                    future = index.deleteWhere(tr, indexPrefix);
                }
                if (!MoreAsyncUtil.isCompletedNormally(future)) {
                    futures.add(future);
                }
            }
            return AsyncUtil.whenAll(futures);
        }
    }

    @Nonnull
    protected static QueryComponent mergeRecordTypeAndComponent(@Nonnull String recordType, @Nullable QueryComponent component) {
        if (component == null) {
            return new RecordTypeKeyComparison(recordType);
        }
        List<QueryComponent> components = new ArrayList<>();
        components.add(new RecordTypeKeyComparison(recordType));
        if (component instanceof AndComponent) {
            components.addAll(((AndComponent)component).getChildren());
        } else {
            components.add(component);
        }
        return Query.and(components);
    }

    @Override
    public PipelineSizer getPipelineSizer() {
        return pipelineSizer;
    }

    @Nonnull
    private FDBRecordStoreStateCache getStoreStateCache() {
        return storeStateCache == null ? context.getDatabase().getStoreStateCache() : storeStateCache;
    }

    @Override
    public CompletableFuture<Long> getSnapshotRecordCount(@Nonnull KeyExpression key, @Nonnull Key.Evaluated value) {
        if (getRecordMetaData().getRecordCountKey() != null) {
            if (key.getColumnSize() != value.size()) {
                throw recordCoreException("key and value are not the same size");
            }
            final ReadTransaction tr = context.readTransaction(true);
            final Tuple subkey = Tuple.from(RECORD_COUNT_KEY).addAll(value.toTupleAppropriateList());
            if (getRecordMetaData().getRecordCountKey().equals(key)) {
                return tr.get(getSubspace().pack(subkey)).thenApply(FDBRecordStore::decodeRecordCount);
            } else if (key.isPrefixKey(getRecordMetaData().getRecordCountKey())) {
                AsyncIterable<KeyValue> kvs = tr.getRange(getSubspace().range(Tuple.from(RECORD_COUNT_KEY)));
                return MoreAsyncUtil.reduce(getExecutor(), kvs.iterator(), 0L, (count, kv) -> count + decodeRecordCount(kv.getValue()));
            }
        }
        return evaluateAggregateFunction(Collections.emptyList(), IndexFunctionHelper.count(key), value, IsolationLevel.SNAPSHOT)
                .thenApply(tuple -> tuple.getLong(0));
    }

    @Override
    public CompletableFuture<Long> getSnapshotRecordCountForRecordType(@Nonnull String recordTypeName) {
        // A COUNT index on this record type.
        IndexAggregateFunction aggregateFunction = IndexFunctionHelper.count(EmptyKeyExpression.EMPTY);
        Optional<IndexMaintainer> indexMaintainer = IndexFunctionHelper.indexMaintainerForAggregateFunction(this, aggregateFunction, Collections.singletonList(recordTypeName));
        if (indexMaintainer.isPresent()) {
            return indexMaintainer.get().evaluateAggregateFunction(aggregateFunction, TupleRange.ALL, IsolationLevel.SNAPSHOT)
                    .thenApply(tuple -> tuple.getLong(0));
        }
        // A universal COUNT index by record type.
        // In fact, any COUNT index by record type that applied to this record type would work, no matter what other
        // types it applied to.
        aggregateFunction = IndexFunctionHelper.count(Key.Expressions.recordType());
        indexMaintainer = IndexFunctionHelper.indexMaintainerForAggregateFunction(this, aggregateFunction, Collections.emptyList());
        if (indexMaintainer.isPresent()) {
            RecordType recordType = getRecordMetaData().getRecordType(recordTypeName);
            return indexMaintainer.get().evaluateAggregateFunction(aggregateFunction, TupleRange.allOf(recordType.getRecordTypeKeyTuple()), IsolationLevel.SNAPSHOT)
                    .thenApply(tuple -> tuple.getLong(0));
        }
        throw recordCoreException("Require a COUNT index on " + recordTypeName);
    }

    static byte[] encodeRecordCount(long count) {
        return ByteBuffer.allocate(8).order(ByteOrder.LITTLE_ENDIAN).putLong(count).array();
    }

    public static long decodeRecordCount(@Nullable byte[] bytes) {
        return bytes == null ? 0 : ByteBuffer.wrap(bytes).order(ByteOrder.LITTLE_ENDIAN).getLong();
    }

    @Override
    @Nonnull
    public <T> CompletableFuture<T> evaluateIndexRecordFunction(@Nonnull EvaluationContext evaluationContext,
                                                                @Nonnull IndexRecordFunction<T> function,
                                                                @Nonnull FDBRecord<Message> record) {
        return evaluateTypedIndexRecordFunction(evaluationContext, function, record);
    }

    @Nonnull
    protected <T, M extends Message> CompletableFuture<T> evaluateTypedIndexRecordFunction(@Nonnull EvaluationContext evaluationContext,
                                                                                           @Nonnull IndexRecordFunction<T> indexRecordFunction,
                                                                                           @Nonnull FDBRecord<M> record) {
        return IndexFunctionHelper.indexMaintainerForRecordFunction(this, indexRecordFunction, record)
                .orElseThrow(() -> recordCoreException("Record function " + indexRecordFunction +
                                                       " requires appropriate index on " + record.getRecordType().getName()))
            .evaluateRecordFunction(evaluationContext, indexRecordFunction, record);
    }

    @Override
    @Nonnull
    public <T> CompletableFuture<T> evaluateStoreFunction(@Nonnull EvaluationContext evaluationContext,
                                                          @Nonnull StoreRecordFunction<T> function,
                                                          @Nonnull FDBRecord<Message> record) {
        return evaluateTypedStoreFunction(evaluationContext, function, record);
    }

    @SuppressWarnings("unchecked")
    @Nonnull
    public <T, M extends Message> CompletableFuture<T> evaluateTypedStoreFunction(@Nonnull EvaluationContext evaluationContext,
                                                                                  @Nonnull StoreRecordFunction<T> function,
                                                                                  @Nonnull FDBRecord<M> record) {
        if (function.getName().equals(FunctionNames.VERSION)) {
            if (record.hasVersion() && record.getVersion().isComplete()) {
                return CompletableFuture.completedFuture((T) record.getVersion());
            }
            return (CompletableFuture<T>) loadRecordVersionAsync(record.getPrimaryKey()).orElse(CompletableFuture.completedFuture(null));
        } else {
            throw recordCoreException("Unknown store function " + function.getName());
        }
    }

    @Override
    @Nonnull
    public CompletableFuture<Tuple> evaluateAggregateFunction(@Nonnull List<String> recordTypeNames,
                                                              @Nonnull IndexAggregateFunction aggregateFunction,
                                                              @Nonnull TupleRange range,
                                                              @Nonnull IsolationLevel isolationLevel) {
        return IndexFunctionHelper.indexMaintainerForAggregateFunction(this, aggregateFunction, recordTypeNames)
                .orElseThrow(() ->
                        new AggregateFunctionNotSupportedException("Aggregate function requires appropriate index",
                                LogMessageKeys.FUNCTION, aggregateFunction,
                                subspaceProvider.logKey(), subspaceProvider.toString(context)))
                .evaluateAggregateFunction(aggregateFunction, range, isolationLevel);
    }

    @Override
    @Nonnull
    public RecordQueryPlan planQuery(@Nonnull RecordQuery query) {
        final RecordQueryPlanner planner = new RecordQueryPlanner(getRecordMetaData(), getRecordStoreState());
        return planner.plan(query);
    }


    @Nonnull
    public static IndexState writeOnlyIfTooManyRecordsForRebuild(long recordCount, boolean indexOnNewRecordTypes) {
        if (indexOnNewRecordTypes || recordCount <= MAX_RECORDS_FOR_REBUILD) {
            return IndexState.READABLE;
        } else {
            return IndexState.WRITE_ONLY;
        }
    }

    /**
     * Checks the meta-data version key of the record store and compares it to the version
     * of the local meta-data object. If the meta-data version stored in the record store
     * does not match the version stored in the local meta-data copy, the following might
     * happen: (1) if the stored version is newer than the local version, this can return
     * an exceptionally completed future with an {@link FDBExceptions.FDBStoreException} indicating
     * that the meta-data is stale; (2) if the stored version is older than the local version, this
     * will update the store to include the changes that have happened since the last meta-data
     * version; and (3) if the versions are the same, it will do nothing. If branch (2) is followed,
     * then the process of updating the store based on the meta-data will do the following: (a) if
     * the number of records is small, it will build all of the indexes that have been added
     * between the two meta-data checks, or (b) if the number of records is large, it will
     * mark the new indexes as write-only. It is then up to the client to start online index
     * build jobs to build those indexes.
     *
     * This will also apply the passed {@link UserVersionChecker} instance to check the user-defined
     * version. The result of this check will be handled the same as with meta-data version changes, i.e.,
     * if the user version is newer than the stored version, then version is updated. If the user
     * version is older than the stored version, it will throw an exception about the stale user
     * version. If the two versions are the same, it will do nothing.
     *
     * This will return a future that will either complete exceptionally (in the case of a stale
     * user or meta-data) or will complete with <code>true</code> if the version was changed
     * because the record store had an old version or <code>false</code> if no change to the
     * store was done.
     *
     * @param userVersionChecker hook for checking if store state for client must change
     * @param existenceCheck when to throw an exception if the record store does or does not already exist
     * @return future with whether the record store was modified by the check
     */
    @Nonnull
    public CompletableFuture<Boolean> checkVersion(@Nullable UserVersionChecker userVersionChecker,
                                                   @Nonnull StoreExistenceCheck existenceCheck) {
        return checkVersion(userVersionChecker, existenceCheck, AsyncUtil.DONE);
    }

    @Nonnull
    private CompletableFuture<Boolean> checkVersion(@Nullable UserVersionChecker userVersionChecker,
                                                    @Nonnull StoreExistenceCheck existenceCheck,
                                                    @Nonnull CompletableFuture<Void> metaDataPreloadFuture) {
        CompletableFuture<Void> subspacePreloadFuture = preloadSubspaceAsync();
        CompletableFuture<RecordMetaDataProto.DataStoreInfo> storeHeaderFuture = getStoreStateCache().get(this, existenceCheck).thenApply(storeInfo -> {
            if (recordStoreStateRef.get() == null) {
                recordStoreStateRef.compareAndSet(null, storeInfo.getRecordStoreState().toMutable());
            }
            return recordStoreStateRef.get().getStoreHeader();
        });
        if (!MoreAsyncUtil.isCompletedNormally(metaDataPreloadFuture)) {
            storeHeaderFuture = metaDataPreloadFuture.thenCombine(storeHeaderFuture, (vignore, storeHeader) -> storeHeader);
        }
        if (!MoreAsyncUtil.isCompletedNormally(subspacePreloadFuture)) {
            storeHeaderFuture = subspacePreloadFuture.thenCombine(storeHeaderFuture, (vignore, storeHeader) -> storeHeader);
        }
        CompletableFuture<Boolean> result = storeHeaderFuture.thenCompose(storeHeader -> checkVersion(storeHeader, userVersionChecker));
        return context.instrument(FDBStoreTimer.Events.CHECK_VERSION, result);
    }

    @Nonnull
    private CompletableFuture<Boolean> checkVersion(@Nonnull RecordMetaDataProto.DataStoreInfo storeHeader, @Nullable UserVersionChecker userVersionChecker) {
        RecordMetaDataProto.DataStoreInfo.Builder info = storeHeader.toBuilder();
        final boolean newStore = info.getFormatVersion() == 0;
        final int oldMetaDataVersion = newStore ? -1 : info.getMetaDataversion();
        final int oldUserVersion = newStore ? -1 : info.getUserVersion();
        if (info.hasFormatVersion() && info.getFormatVersion() >= SAVE_UNSPLIT_WITH_SUFFIX_FORMAT_VERSION) {
            // If the store is already using a format version greater than or equal to the version
            // where the unsplit records are now written with an extra suffix, use the value for
            // that stored from the database. (Note that this depends on the property that calling "get"
            // on an unset boolean field results in getting back "false".)
            omitUnsplitRecordSuffix = info.getOmitUnsplitRecordSuffix();
        }
        final boolean[] dirty = new boolean[1];
        final CompletableFuture<Void> checkedUserVersion = checkUserVersion(userVersionChecker, oldUserVersion, oldMetaDataVersion, info, dirty);
        final CompletableFuture<Void> checkedRebuild = checkedUserVersion.thenCompose(vignore -> checkPossiblyRebuild(userVersionChecker, info, dirty));
        return checkedRebuild.thenCompose(vignore -> {
            if (dirty[0]) {
                return updateStoreHeaderAsync(ignore -> info).thenApply(vignore2 -> true);
            } else {
                return AsyncUtil.READY_FALSE;
            }
        });
    }

    private CompletableFuture<Void> checkUserVersion(@Nullable UserVersionChecker userVersionChecker, int oldUserVersion, int oldMetaDataVersion,
                                                     @Nonnull RecordMetaDataProto.DataStoreInfo.Builder info, @Nonnull boolean[] dirty) {
        if (userVersionChecker == null) {
            return AsyncUtil.DONE;
        }
        return userVersionChecker.checkUserVersion(oldUserVersion, oldMetaDataVersion, metaDataProvider)
                .thenApply(newUserVersion -> {
                    userVersion = newUserVersion;
                    if (newUserVersion != oldUserVersion) {
                        if (oldUserVersion > newUserVersion) {
                            LOGGER.error(KeyValueLogMessage.of("stale user version",
                                            LogMessageKeys.STORED_VERSION, oldUserVersion,
                                            LogMessageKeys.LOCAL_VERSION, newUserVersion,
                                            subspaceProvider.logKey(), subspaceProvider.toString(context)));
                            throw new RecordStoreStaleUserVersionException("Stale user version with local version " + newUserVersion + " and stored version " + oldUserVersion);
                        }
                        info.setUserVersion(newUserVersion);
                        dirty[0] = true;
                        if (oldUserVersion < 0) {
                            if (LOGGER.isDebugEnabled()) {
                                LOGGER.debug(KeyValueLogMessage.of("setting initial user version",
                                        LogMessageKeys.NEW_VERSION, newUserVersion,
                                        subspaceProvider.logKey(), subspaceProvider.toString(context)));
                            }
                        } else {
                            LOGGER.info(KeyValueLogMessage.of("changing user version",
                                    LogMessageKeys.OLD_VERSION, oldUserVersion,
                                    LogMessageKeys.NEW_VERSION, newUserVersion,
                                    subspaceProvider.logKey(), subspaceProvider.toString(context)));
                        }
                    }
                    return null;
                });
    }

    @Nonnull
    private RecordMetaDataProto.DataStoreInfo checkAndParseStoreHeader(@Nullable KeyValue firstKeyValue,
                                                                       @Nonnull StoreExistenceCheck existenceCheck) {
        RecordMetaDataProto.DataStoreInfo info;
        if (firstKeyValue == null) {
            info = RecordMetaDataProto.DataStoreInfo.getDefaultInstance();
        } else if (!checkFirstKeyIsHeader(firstKeyValue, getContext(), getSubspaceProvider(), getSubspace(), existenceCheck)) {
            // Treat as brand new, although there is no way to be sure that what was written is compatible
            // with the current default versions.
            info = RecordMetaDataProto.DataStoreInfo.getDefaultInstance();
        } else {
            try {
                info = RecordMetaDataProto.DataStoreInfo.parseFrom(firstKeyValue.getValue());
            } catch (InvalidProtocolBufferException ex) {
                throw new RecordCoreStorageException("Error reading version", ex)
                        .addLogInfo(subspaceProvider.logKey(), subspaceProvider.toString(context));
            }
        }
        checkStoreHeaderInternal(info, getContext(), getSubspaceProvider(), existenceCheck);
        return info;
    }

    @API(API.Status.INTERNAL)
    @Nonnull
    public static CompletableFuture<Void> checkStoreHeader(@Nonnull RecordMetaDataProto.DataStoreInfo storeHeader,
                                                           @Nonnull FDBRecordContext context,
                                                           @Nonnull SubspaceProvider subspaceProvider,
                                                           @Nonnull Subspace subspace,
                                                           @Nonnull StoreExistenceCheck existenceCheck) {
        if (storeHeader == RecordMetaDataProto.DataStoreInfo.getDefaultInstance()) {
            // Validate that the store is empty
            return readStoreFirstKey(context, subspace, IsolationLevel.SNAPSHOT).thenAccept(firstKeyValue -> {
                if (firstKeyValue != null && checkFirstKeyIsHeader(firstKeyValue, context, subspaceProvider, subspace, existenceCheck)) {
                    // Somehow, we had a default store header, which indicates that this was an uninitialized store,
                    // but when we read the first key, it was a store header.
                    throw new RecordCoreException("Record store with no header had header in database",
                            subspaceProvider.logKey(), subspaceProvider.toString(context));
                }
                // We have relied on the value of the store header key itself. We performed the read at SNAPSHOT,
                // though, to avoid conflicts on the first key if the store isn't empty.
                context.ensureActive().addReadConflictKey(subspace.pack(STORE_INFO_KEY));
                checkStoreHeaderInternal(storeHeader, context, subspaceProvider, existenceCheck);
            });
        } else {
            try {
                checkStoreHeaderInternal(storeHeader, context, subspaceProvider, existenceCheck);
                return AsyncUtil.DONE;
            } catch (RecordCoreException e) {
                CompletableFuture<Void> future = new CompletableFuture<>();
                future.completeExceptionally(e);
                return future;
            }
        }
    }

    private static boolean checkFirstKeyIsHeader(@Nonnull KeyValue firstKeyValue,
                                                 @Nonnull FDBRecordContext context,
                                                 @Nonnull SubspaceProvider subspaceProvider,
                                                 @Nonnull Subspace subspace,
                                                 @Nonnull StoreExistenceCheck existenceCheck) {
        final Tuple firstKey = subspace.unpack(firstKeyValue.getKey());
        if (TupleHelpers.equals(firstKey, Tuple.from(STORE_INFO_KEY))) {
            return true;
        } else if (existenceCheck == StoreExistenceCheck.NONE) {
            LOGGER.warn(KeyValueLogMessage.of("Record store has no info but is not empty",
                    subspaceProvider.logKey(), subspaceProvider.toString(context),
                    LogMessageKeys.KEY, firstKey));
            return false;
        } else if (existenceCheck == StoreExistenceCheck.ERROR_IF_NO_INFO_AND_HAS_RECORDS_OR_INDEXES) {
            final FDBRecordStoreKeyspace keyspace = determineRecordStoreKeyspace(firstKey, subspaceProvider, context);
            // White list of acceptable key ranges for the first key. This may need to be updated as more keyspaces are added.
            // Includes: INDEX_STATE_SPACE, INDEX_RANGE_SPACE, and INDEX_BUILD_SPACE as those contain only meta-data about the state of the
            // index or index build but no "user data"
            // Excludes: anything with records or data about records, i.e., RECORD (as it contains records), INDEX and INDEX_SECONDARY space (as
            // they contains data from indexes), RECORD_COUNT (as that is/was effectively an index), INDEX_UNIQUENESS_VIOLATIONS_SPACE (as it
            // contains data that should be consistent with the index), and RECORD_VERSION_SPACE (as it contains data that is effectively tied
            // to the records). In a record store where the only corruption is the lack of a store header, then if the store has no records,
            // INDEX_UNIQUENESS_VIOLATIONS_SPACE and RECORD_VERSION_SPACE should be empty as well, but this isn't validated. In theory, if the
            // RECORD_COUNT keyspace was zero, that would be consistent, so it would be "safe" to only warn then as well.
            if (FDBRecordStoreKeyspace.INDEX_STATE_SPACE.equals(keyspace) || FDBRecordStoreKeyspace.INDEX_RANGE_SPACE.equals(keyspace) || FDBRecordStoreKeyspace.INDEX_BUILD_SPACE.equals(keyspace)) {
                LOGGER.warn(KeyValueLogMessage.of("Record store has no info or records but is not empty",
                        subspaceProvider.logKey(), subspaceProvider.toString(context),
                        LogMessageKeys.KEY, firstKey));
                return false;
            } else {
                throw noInfoAndNotEmptyException("Record store has no info or records but is not empty", firstKey, subspaceProvider, context);
            }
        } else {
            throw noInfoAndNotEmptyException("Record store has no info but is not empty", firstKey, subspaceProvider, context);
        }
    }

    @SuppressWarnings("PMD.PreserveStackTrace")
    @Nonnull
    private static FDBRecordStoreKeyspace determineRecordStoreKeyspace(@Nonnull Tuple firstKey, @Nonnull SubspaceProvider subspaceProvider, @Nonnull FDBRecordContext context) {
        if (firstKey.isEmpty()) {
            // This shouldn't happen because of how the range read is performed
            throw new RecordCoreException("First key in record store is empty",
                    subspaceProvider.logKey(), subspaceProvider.toString(context),
                    LogMessageKeys.KEY, firstKey);
        }
        try {
            return FDBRecordStoreKeyspace.fromKey(firstKey.get(0));
        } catch (RecordCoreException e) {
            // PMD doesn't like this line because it can't tell it's actually the same exception being rethrown
            throw e.addLogInfo(subspaceProvider.logKey(), subspaceProvider.toString(context),
                    LogMessageKeys.KEY, firstKey);
        }
    }

    @Nonnull
    private static RecordStoreNoInfoAndNotEmptyException noInfoAndNotEmptyException(@Nonnull String staticMessage,
                                                                                    @Nonnull Tuple firstKey,
                                                                                    @Nonnull SubspaceProvider subspaceProvider,
                                                                                    @Nonnull FDBRecordContext context) {
        return new RecordStoreNoInfoAndNotEmptyException(staticMessage,
                    subspaceProvider.logKey(), subspaceProvider.toString(context),
                    LogMessageKeys.KEY, firstKey);
    }

    private static void checkStoreHeaderInternal(@Nonnull RecordMetaDataProto.DataStoreInfo storeHeader,
                                                 @Nonnull FDBRecordContext context,
                                                 @Nonnull SubspaceProvider subspaceProvider,
                                                 @Nonnull StoreExistenceCheck existenceCheck) {
        if (storeHeader == RecordMetaDataProto.DataStoreInfo.getDefaultInstance()) {
            if (existenceCheck == StoreExistenceCheck.ERROR_IF_NOT_EXISTS) {
                throw new RecordStoreDoesNotExistException("Record store does not exist",
                        subspaceProvider.logKey(), subspaceProvider.toString(context));
            }
            context.increment(FDBStoreTimer.Counts.CREATE_RECORD_STORE);
        } else if (existenceCheck == StoreExistenceCheck.ERROR_IF_EXISTS) {
            throw new RecordStoreAlreadyExistsException("Record store already exists",
                    subspaceProvider.logKey(), subspaceProvider.toString(context));
        } else {
            if (storeHeader.getFormatVersion() < MIN_FORMAT_VERSION || storeHeader.getFormatVersion() > MAX_SUPPORTED_FORMAT_VERSION) {
                throw new UnsupportedFormatVersionException("Unsupported format version " + storeHeader.getFormatVersion(),
                        subspaceProvider.logKey(), subspaceProvider);
            }
        }
    }

    private void beginRecordStoreStateRead() {
        // When the record store state is being updated multiple times, this function (and its implicit retry loop at
        // the atomic reference level) will retry the update on the new record store state, so the operation always
        // does what's expected (i.e., update the "in flight reads" value while leaving the record store state otherwise
        // in tact).
        recordStoreStateRef.updateAndGet(state -> {
            state.beginRead();
            return state;
        });
    }

    private void endRecordStoreStateRead() {
        recordStoreStateRef.updateAndGet(state -> {
            state.endRead();
            return state;
        });
    }

    private void beginRecordStoreStateWrite() {
        recordStoreStateRef.updateAndGet(state -> {
            state.beginWrite();
            return state;
        });
    }

    private void endRecordStoreStateWrite() {
        recordStoreStateRef.updateAndGet(state -> {
            state.endWrite();
            return state;
        });
    }

    @Nonnull
    private CompletableFuture<RecordMetaDataProto.DataStoreInfo> loadStoreHeaderAsync(@Nonnull StoreExistenceCheck existenceCheck, @Nonnull IsolationLevel isolationLevel) {
        return readStoreFirstKey(context, getSubspace(), isolationLevel).thenApply(keyValue -> checkAndParseStoreHeader(keyValue, existenceCheck));
    }

    @VisibleForTesting
    protected void saveStoreHeader(@Nonnull RecordMetaDataProto.DataStoreInfo storeHeader) {
        if (recordStoreStateRef.get() == null) {
            throw uninitializedStoreException("cannot update store header on an uninitialized store");
        }
        beginRecordStoreStateWrite();
        try {
            context.setDirtyStoreState(true);
            synchronized (this) {
                recordStoreStateRef.updateAndGet(state -> {
                    state.setStoreHeader(storeHeader);
                    return state;
                });
                ensureContextActive().set(getSubspace().pack(STORE_INFO_KEY), storeHeader.toByteArray());
            }
        } finally {
            endRecordStoreStateWrite();
        }
    }

    @Nonnull
    private CompletableFuture<Void> updateStoreHeaderAsync(@Nonnull UnaryOperator<RecordMetaDataProto.DataStoreInfo.Builder> storeHeaderMutator) {
        if (recordStoreStateRef.get() == null) {
            return preloadRecordStoreStateAsync().thenCompose(vignore -> updateStoreHeaderAsync(storeHeaderMutator));
        }
        AtomicReference<RecordMetaDataProto.DataStoreInfo> oldStoreHeaderRef = new AtomicReference<>();
        AtomicReference<RecordMetaDataProto.DataStoreInfo> newStoreHeaderRef = new AtomicReference<>();
        beginRecordStoreStateWrite();
        try {
            context.setDirtyStoreState(true);
            synchronized (this) {
                recordStoreStateRef.updateAndGet(state -> {
                    RecordMetaDataProto.DataStoreInfo oldStoreHeader = state.getStoreHeader();
                    oldStoreHeaderRef.set(oldStoreHeader);
                    RecordMetaDataProto.DataStoreInfo.Builder storeHeaderBuilder = oldStoreHeader.toBuilder();
                    storeHeaderBuilder = storeHeaderMutator.apply(storeHeaderBuilder);
                    storeHeaderBuilder.setLastUpdateTime(System.currentTimeMillis());
                    RecordMetaDataProto.DataStoreInfo newStoreHeader = storeHeaderBuilder.build();
                    newStoreHeaderRef.set(newStoreHeader);
                    state.setStoreHeader(newStoreHeader);
                    return state;
                });
                ensureContextActive().set(getSubspace().pack(STORE_INFO_KEY), newStoreHeaderRef.get().toByteArray());
            }
        } finally {
            endRecordStoreStateWrite();
        }

        RecordMetaDataProto.DataStoreInfo oldStoreHeader = oldStoreHeaderRef.get();
        RecordMetaDataProto.DataStoreInfo newStoreHeader = newStoreHeaderRef.get();

        // Update the meta-data version-stamp key as appropriate.
        if (oldStoreHeader.getCacheable()) {
            // The old store header had a cacheable store header, so update the database's meta-data version-stamp
            // so that anything that has the old cached value knows to invalidate its cache.
            context.setMetaDataVersionStamp();
            return AsyncUtil.DONE;
        } else if (newStoreHeader.getCacheable()) {
            // The old header did not have a cacheable store header, but the new header does. As long as someone
            // has set the meta-data version stamp ever, there is no need to update it here.
            return context.getMetaDataVersionStampAsync(IsolationLevel.SNAPSHOT).thenAccept(metaDataVersionStamp -> {
                if (metaDataVersionStamp == null) {
                    context.setMetaDataVersionStamp();
                }
            });
        } else {
            // Neither header was cacheable meta-data, so there is no need to update the key.
            return AsyncUtil.DONE;
        }
    }

    @Nonnull
    private static CompletableFuture<KeyValue> readStoreFirstKey(@Nonnull FDBRecordContext context, @Nonnull Subspace subspace, @Nonnull IsolationLevel isolationLevel) {
        final AsyncIterator<KeyValue> iterator = context.readTransaction(isolationLevel.isSnapshot()).getRange(subspace.range(), 1).iterator();
        return context.instrument(FDBStoreTimer.Events.LOAD_RECORD_STORE_INFO,
                iterator.onHasNext().thenApply(hasNext -> hasNext ? iterator.next() : null));
    }

    /**
     * Rebuild all of this store's indexes. All indexes will then be marked as {@linkplain IndexState#READABLE readable}
     * when this function completes. Note that this will attempt to read all of the records within
     * this store in a single transaction, so for large record stores, this can run up against transaction
     * time and size limits. For larger stores, one should use the {@link OnlineIndexer} to build
     * each index instead.
     *
     * @return a future that will complete when all of the indexes are built
     */
    @Nonnull
    public CompletableFuture<Void> rebuildAllIndexes() {
        Transaction tr = ensureContextActive();
        // Note that index states are *not* cleared, as rebuilding the indexes resets each state
        tr.clear(getSubspace().range(Tuple.from(INDEX_KEY)));
        tr.clear(getSubspace().range(Tuple.from(INDEX_SECONDARY_SPACE_KEY)));
        tr.clear(getSubspace().range(Tuple.from(INDEX_RANGE_SPACE_KEY)));
        tr.clear(getSubspace().range(Tuple.from(INDEX_UNIQUENESS_VIOLATIONS_KEY)));
        List<CompletableFuture<Void>> work = new LinkedList<>();
        addRebuildRecordCountsJob(work);
        return rebuildIndexes(getRecordMetaData().getIndexesSince(-1), Collections.emptyMap(), work, RebuildIndexReason.REBUILD_ALL, null);
    }

    @Nonnull
    public CompletableFuture<Void> clearAndMarkIndexWriteOnly(@Nonnull String indexName) {
        return clearAndMarkIndexWriteOnly(metaDataProvider.getRecordMetaData().getIndex(indexName));
    }

    /**
     * Prepare an index for rebuilding by clearing any existing data and marking the index as write-only.
     * @param index the index to build
     * @return a future that completes when the index has been cleared and marked write-only for building
     */
    @Nonnull
    public CompletableFuture<Void> clearAndMarkIndexWriteOnly(@Nonnull Index index) {
        return markIndexWriteOnly(index)
                .thenRun(() -> clearIndexData(index));
    }

    /**
     * Set whether the store state is cacheable. In particular, this flag determines whether the
     * {@linkplain FDBRecordContext#getMetaDataVersionStampAsync(IsolationLevel) meta-data version-stamp} key
     * is changed whenever the {@link RecordStoreState} is changed. By default, record store state information is
     * <em>not</em> cacheable. This is because for deployments in which there are many record stores sharing the same
     * cluster, updating the meta-data version key every time any store changes its state could lead to performance
     * problems, so (at least for now), this is a feature the user must opt-in to on each record store.
     *
     * @param cacheable whether the meta-data version-stamp should be invalidated upon store state change
     * @return a future that will complete to {@code true} if the store state's cacheability has changed
     */
    @Nonnull
    public CompletableFuture<Boolean> setStateCacheabilityAsync(boolean cacheable) {
        if (recordStoreStateRef.get() == null) {
            return preloadRecordStoreStateAsync().thenCompose(vignore -> setStateCacheabilityAsync(cacheable));
        }
        if (formatVersion < CACHEABLE_STATE_FORMAT_VERSION) {
            throw recordCoreException("cannot mark record store state cacheable at format version " + formatVersion);
        }
        if (isStateCacheableInternal() == cacheable) {
            return AsyncUtil.READY_FALSE;
        } else {
            return updateStoreHeaderAsync(headerBuilder -> headerBuilder.setCacheable(cacheable))
                    .thenApply(ignore -> true);
        }
    }

    /**
     * Set whether the store state is cacheable. This operation might block if the record store state has
     * not yet been loaded. Use {@link #setStateCacheabilityAsync(boolean)} in asynchronous contexts.
     *
     * @param cacheable whether this store's state should be cacheable
     * @return whether the record store state cacheability has changed
     * @see #setStateCacheabilityAsync(boolean)
     */
    public boolean setStateCacheability(boolean cacheable) {
        return context.asyncToSync(FDBStoreTimer.Waits.WAIT_SET_STATE_CACHEABILITY, setStateCacheabilityAsync(cacheable));
    }

    private boolean isStateCacheableInternal() {
        if (recordStoreStateRef.get() == null) {
            throw uninitializedStoreException("cannot check record store state cacheability on uninitialized store");
        }
        return recordStoreStateRef.get().getStoreHeader().getCacheable();
    }

    private void validateCanAccessHeaderUserFields() {
        if (formatVersion < HEADER_USER_FIELDS_FORMAT_VERSION) {
            throw recordCoreException("cannot access header user fields at current format version",
                    LogMessageKeys.FORMAT_VERSION, formatVersion);
        }
    }

    /**
     * Get the value of a user-settable field from the store header. Each of these fields are written into
     * this record store's store header. This is loaded automatically by the record store as part of
     * {@link Builder#createOrOpenAsync()} or one of its variants. This means that reading this
     * information from the header does not require any additional communication with database assuming that
     * the record store has already been initialized. As a result, this is not a blocking call.
     *
     * <p>
     * Using this feature also requires that the record store be on format version {@link #HEADER_USER_FIELDS_FORMAT_VERSION}
     * or higher. There is no change to the on-disk format version from the previous format version except that
     * extra fields in the store header were added. No data migration is necessary to upgrade to that version if
     * an existing store is on the previous format version, but the new version is used to prevent the user from serializing
     * data and then not being able to read it from instances running an older version of the Record Layer.
     * </p>
     *
     * @param userField the name of the user-settable field to read
     * @return the value of that field in the header or {@code null} if it is unset
     * @see #setHeaderUserFieldAsync(String, ByteString)
     */
    @Nullable
    public ByteString getHeaderUserField(@Nonnull String userField) {
        validateCanAccessHeaderUserFields();
        if (recordStoreStateRef.get() == null) {
            throw uninitializedStoreException("cannot get field from header on uninitialized store");
        }
        beginRecordStoreStateRead();
        try {
            RecordMetaDataProto.DataStoreInfo header = recordStoreStateRef.get().getStoreHeader();
            for (RecordMetaDataProto.DataStoreInfo.UserFieldEntry userFieldEntry : header.getUserFieldList()) {
                if (userFieldEntry.getKey().equals(userField)) {
                    return userFieldEntry.getValue();
                }
            }
            // Not found. Return null.
            return null;
        } finally {
            endRecordStoreStateRead();
        }
    }

    /**
     * Set the value of a user-settable field in the store header. The store header contains meta-data that is then
     * used by the Record Layer to determine information including what meta-data version was used the last time
     * the record store was accessed. It is therefore loaded every time the record store is opened by the
     * {@link Builder#createOrOpenAsync()} or one of its variants. The user may also elect
     * to set fields to custom values that might be meaningful for their application. For example, if the user wishes
     * to migrate from one record type to another, the user might include a field with a value that indicates whether
     * that migration has completed.
     *
     * <p>
     * Note that there are a few potential pitfalls that adopters of this API should be aware of:
     * </p>
     * <ul>
     *     <li>
     *         Because all operations to a single record store must read the store header, every time the
     *         value is updated, any concurrent operations to the store will fail with a
     *         {@link com.apple.foundationdb.record.provider.foundationdb.FDBExceptions.FDBStoreTransactionConflictException FDBStoreTransactionConflictException}.
     *         Therefore, this should only ever be used for data that are mutated at a very low rate.
     *     </li>
     *     <li>
     *         As this data must be read every time the record store is created (which is at least once per
     *         transaction), the value should not be too large. There is not at the moment a hard limit applied, but
     *         a good rule of thumb may be to keep the total size from all user fields under a kilobyte.
     *     </li>
     * </ul>
     *
     * <p>
     * The value of these fields are simple byte arrays, so the user is free to choose their own serialization
     * format for the value included in this field. One recommended strategy is for the user to use Protobuf to
     * serialize a message with possibly multiple keys and values, each with meaning to the user, and then to
     * write it to a single user field (or a small number if appropriate). This decreases the total size of
     * the user fields when compared to something like storing one user-field for each field (as the Protobuf
     * serialization format is more compact), and it allows the user to follow standard Protobuf evolution
     * guidelines as these fields evolve.
     * </p>
     *
     * <p>
     * Once set, the value of these fields can be retrieved by calling {@link #getHeaderUserField(String)}. They
     * can be cleared by calling {@link #clearHeaderUserFieldAsync(String)}. Within a given transaction, updates
     * to the header fields should be visible through {@code getHeaderUserField()} (that is, the header user fields
     * support read-your-writes within a transaction), but the context associated with this store must be committed
     * for other transactions to see the update.
     * </p>
     *
     * <p>
     * Using this feature also requires that the record store be on format version {@link #HEADER_USER_FIELDS_FORMAT_VERSION}
     * or higher. There is no change to the on-disk format version from the previous format version except that
     * extra fields in the store header were added. No data migration is necessary to upgrade to that version if
     * an existing store is on the previous format version, but the new version is used to prevent the user from serializing
     * data and then not being able to read it from instances running an older version of the Record Layer.
     * </p>
     *
     * @param userField the name of the user-settable field to write
     * @param value the value to set the field to
     * @return a future that will be ready when setting the field has completed
     * @see #getHeaderUserField(String)
     */
    @Nonnull
    public CompletableFuture<Void> setHeaderUserFieldAsync(@Nonnull String userField, @Nonnull ByteString value) {
        return updateStoreHeaderAsync(storeHeaderBuilder -> {
            validateCanAccessHeaderUserFields();
            boolean found = false;
            for (RecordMetaDataProto.DataStoreInfo.UserFieldEntry.Builder userFieldEntryBuilder : storeHeaderBuilder.getUserFieldBuilderList()) {
                if (userFieldEntryBuilder.getKey().equals(userField)) {
                    userFieldEntryBuilder.setValue(value);
                    found = true;
                }
            }
            if (!found) {
                storeHeaderBuilder.addUserFieldBuilder().setKey(userField).setValue(value);
            }
            return storeHeaderBuilder;
        });
    }

    /**
     * Set the value of a user-settable field in the store header. The provided byte array will be wrapped
     * in a {@link ByteString} and then passed to {@link #setHeaderUserFieldAsync(String, ByteString)}. See that
     * function for more details and for a list of caveats on using this function.
     *
     * @param userField the name of the user-settable field to write
     * @param value the value to set the field to
     * @return a future that will be ready when setting the field has completed
     * @see #setHeaderUserFieldAsync(String, ByteString)
     */
    @Nonnull
    public CompletableFuture<Void> setHeaderUserFieldAsync(@Nonnull String userField, @Nonnull byte[] value) {
        return setHeaderUserFieldAsync(userField, ByteString.copyFrom(value));
    }

    /**
     * Set the value of a user-settable field in the store header. This is a blocking version of
     * {@link #setHeaderUserFieldAsync(String, ByteString)}. In most circumstances, this function should not be blocking,
     * but it might if either the store header has not yet been loaded or in some circumstances if the meta-data
     * is cacheable. It should therefore generally be avoided in asynchronous contexts to be safe.
     *
     * @param userField the name of the user-settable field to write
     * @param value the value to set the field to
     * @see #setHeaderUserFieldAsync(String, ByteString)
     * @see #setStateCacheabilityAsync(boolean)
     */
    public void setHeaderUserField(@Nonnull String userField, @Nonnull ByteString value) {
        context.asyncToSync(FDBStoreTimer.Waits.WAIT_EDIT_HEADER_USER_FIELD, setHeaderUserFieldAsync(userField, value));
    }

    /**
     * Set the value of a user-settable field in the store header. This is a blocking version of
     * {@link #setHeaderUserFieldAsync(String, byte[])}. In most circumstances, this function should not be blocking,
     * but it might if either the store header has not yet been loaded or in some circumstances if the meta-data
     * is cacheable. It should therefore generally be avoided in asynchronous contexts to be safe.
     *
     * @param userField the name of the user-settable field to write
     * @param value the value to set the field to
     * @see #setHeaderUserFieldAsync(String, ByteString)
     * @see #setStateCacheabilityAsync(boolean)
     */
    public void setHeaderUserField(@Nonnull String userField, @Nonnull byte[] value) {
        context.asyncToSync(FDBStoreTimer.Waits.WAIT_EDIT_HEADER_USER_FIELD, setHeaderUserFieldAsync(userField, value));
    }

    /**
     * Clear the value of a user-settable field in the store header. This removes a field from the store header
     * after it has been set by {@link #setHeaderUserFieldAsync(String, ByteString)}. This has the same caveats
     * as that function. In particular, whenever this is called, all concurrent operations to the same record store
     * will also fail with an
     * {@link com.apple.foundationdb.record.provider.foundationdb.FDBExceptions.FDBStoreTransactionConflictException FDBStoreTransactionConflictException}.
     * As a result, one should avoid clearing these fields too often.
     *
     * @param userField the name of the user-settable field to clear
     * @return a future that will be ready when the field has bean cleared
     * @see #setHeaderUserFieldAsync(String, ByteString)
     */
    @Nonnull
    public CompletableFuture<Void> clearHeaderUserFieldAsync(@Nonnull String userField) {
        return updateStoreHeaderAsync(storeHeaderBuilder -> {
            validateCanAccessHeaderUserFields();
            for (int i = storeHeaderBuilder.getUserFieldCount() - 1; i >= 0; i--) {
                RecordMetaDataProto.DataStoreInfo.UserFieldEntryOrBuilder userFieldEntry = storeHeaderBuilder.getUserFieldOrBuilder(i);
                if (userFieldEntry.getKey().equals(userField)) {
                    storeHeaderBuilder.removeUserField(i);
                }
            }
            return storeHeaderBuilder;
        });
    }

    /**
     * Clear the value of a user-settable field in the store header. This is a blocking version of
     * {@link #clearHeaderUserFieldAsync(String)}. In most circumstances, this function should not be blocking,
     * but it might if either the store header has not yet been loaded or in some circumstances if the meta-data
     * is cacheable. It should therefore generally be avoided in asynchronous contexts to be safe.
     *
     * @param userField the name of user-settable field to clear
     * @see #clearHeaderUserFieldAsync(String)
     * @see #setStateCacheabilityAsync(boolean)
     */
    public void clearHeaderUserField(@Nonnull String userField) {
        context.asyncToSync(FDBStoreTimer.Waits.WAIT_EDIT_HEADER_USER_FIELD, clearHeaderUserFieldAsync(userField));
    }

    // Actually (1) writes the index state to the database and (2) updates the cached state with the new state
    private void updateIndexState(@Nonnull String indexName, byte[] indexKey, @Nonnull IndexState indexState) {
        if (recordStoreStateRef.get() == null) {
            throw uninitializedStoreException("cannot update index state on an uninitialized store");
        }
        // This is generally called by someone who should already have a write lock, but adding them here
        // defensively shouldn't cause problems.
        beginRecordStoreStateWrite();
        try {
            context.setDirtyStoreState(true);
            if (isStateCacheableInternal()) {
                // The cache contains index state information, so updates to this information must also
                // update the meta-data version stamp or instances might cache state index states.
                context.setMetaDataVersionStamp();
            }
            Transaction tr = context.ensureActive();
            if (IndexState.READABLE.equals(indexState)) {
                tr.clear(indexKey);
            } else {
                tr.set(indexKey, Tuple.from(indexState.code()).pack());
            }
            recordStoreStateRef.updateAndGet(state -> {
                // See beginRecordStoreStateRead() on why setting state is done in updateAndGet().
                state.setState(indexName, indexState);
                return state;
            });
        } finally {
            endRecordStoreStateWrite();
        }
    }

    @Nonnull
    private CompletableFuture<Boolean> markIndexNotReadable(@Nonnull String indexName, @Nonnull IndexState indexState) {
        if (recordStoreStateRef.get() == null) {
            return preloadRecordStoreStateAsync().thenCompose(vignore -> markIndexNotReadable(indexName, indexState));
        }

        addIndexStateReadConflict(indexName);

        beginRecordStoreStateWrite();
        boolean haveFuture = false;
        try {
            // A read is done before the write in order to avoid having unnecessary
            // updates cause spurious not_committed errors.
            byte[] indexKey = indexStateSubspace().pack(indexName);
            Transaction tr = context.ensureActive();
            CompletableFuture<Boolean> future = tr.get(indexKey).thenApply(previous -> {
                if (previous == null || !Tuple.fromBytes(previous).get(0).equals(indexState.code())) {
                    updateIndexState(indexName, indexKey, indexState);
                    return true;
                } else {
                    return false;
                }
            }).whenComplete((b, t) -> endRecordStoreStateWrite());
            haveFuture = true;
            return future;
        } finally {
            if (!haveFuture) {
                endRecordStoreStateWrite();
            }
        }
    }

    /**
     * Adds the index of the given name to the list of write-only indexes stored within the store.
     * This will update the list stored within database.
     * This will return <code>true</code> if the store had to
     * be modified in order to mark the index as write only (i.e., the index
     * was not already write-only) and <code>false</code> otherwise.
     *
     * @param indexName the name of the index to mark as write-only
     * @return a future that will contain <code>true</code> if the store was modified and <code>false</code>
     * otherwise
     * @throws IllegalArgumentException if the index is not present in the meta-data
     */
    @Nonnull
    public CompletableFuture<Boolean> markIndexWriteOnly(@Nonnull String indexName) {
        return markIndexNotReadable(indexName, IndexState.WRITE_ONLY);
    }

    /**
     * Adds the given index to the list of write-only indexes stored within the store.
     * See the version of {@link #markIndexWriteOnly(String) markIndexWriteOnly()}
     * that takes a {@link String} for more details.
     *
     * @param index the index to mark as write only
     * @return a future that will contain <code>true</code> if the store was modified and
     * <code>false</code> otherwise
     */
    @Nonnull
    public CompletableFuture<Boolean> markIndexWriteOnly(@Nonnull Index index) {
        return markIndexWriteOnly(index.getName());
    }

    /**
     * Adds the index of the given name to the list of disabled indexes stored
     * within the store. Because reading a disabled index later is unsafe unless
     * one does a rebuild between the time it is marked disabled and the
     * time it is marked readable, marking an index as disabled will also clear
     * the store of all data associated with that index. This will return <code>true</code>
     * if the store had to be modified to mark the index as diabled (i.e., the
     * index was not already disabled) and <code>false</code> otherwise.
     *
     * @param indexName the name of the index to mark as disabled
     * @return a future that will contain <code>true</code> if the store was modified and
     * <code>false</code> otherwise
     * @throws IllegalArgumentException if the index is not present in the meta-data
     */
    @Nonnull
    public CompletableFuture<Boolean> markIndexDisabled(@Nonnull String indexName) {
        return markIndexDisabled(metaDataProvider.getRecordMetaData().getIndex(indexName));
    }

    /**
     * Adds the index to the list of disabled indexes stored within the store. See the
     * version of {@link #markIndexDisabled(Index)} markIndexDisabled()}
     * that takes a {@link String} for more details.
     *
     * @param index the index to mark as disabled
     * @return a future that will contain <code>true</code> if the store was modified and
     * <code>false</code> otherwise
     */
    @Nonnull
    public CompletableFuture<Boolean> markIndexDisabled(@Nonnull Index index) {
        return markIndexNotReadable(index.getName(), IndexState.DISABLED).thenApply(changed -> {
            if (changed) {
                clearIndexData(index);
            }
            return changed;
        });
    }

    /**
     * Returns the first unbuilt range of an index that is currently being bulit.
     * If there is no range that is currently unbuilt, it will return an
     * empty {@link Optional}. If there is one, it will return an {@link Optional}
     * set to the first unbuilt range it finds.
     * @param index the index to check built state
     * @return a future that will contain the first unbuilt range if any
     */
    @Nonnull
    public CompletableFuture<Optional<Range>> firstUnbuiltRange(@Nonnull Index index) {
        if (!getRecordMetaData().hasIndex(index.getName())) {
            throw new MetaDataException("Index " + index.getName() + " does not exist in meta-data.");
        }
        Transaction tr = ensureContextActive();
        RangeSet rangeSet = new RangeSet(indexRangeSubspace(index));
        AsyncIterator<Range> missingRangeIterator = rangeSet.missingRanges(tr, null, null, 1).iterator();
        return missingRangeIterator.onHasNext().thenApply(hasFirst -> {
            if (hasFirst) {
                return Optional.of(missingRangeIterator.next());
            } else {
                return Optional.empty();
            }
        });
    }

    /**
     * Exception that can be thrown if one attempts to mark an index as readable
     * if it is not yet readable.
     */
    @SuppressWarnings({"serial", "squid:S1948", "squid:MaximumInheritanceDepth"})
    public static class IndexNotBuiltException extends RecordCoreException {
        @Nullable private final Range unbuiltRange;

        /**
         * Creates an exception with the given message and the given
         * range set as one of the unbuilt ranges.
         * @param message the message associated with this exception
         * @param unbuiltRange one of the unbuilt ranges associated with this exception
         * @param keyValues additional information for logging
         */
        public IndexNotBuiltException(@Nonnull String message, @Nullable Range unbuiltRange, @Nullable Object ... keyValues) {
            super(message, keyValues);
            this.unbuiltRange = unbuiltRange;
        }

        /**
         * Get the unbuilt range associated with this exception.
         * If none has been set for this exception, then it will
         * return <code>null</code>.
         * @return the unbuilt range
         */
        @Nullable
        public Range getUnbuiltRange() {
            return unbuiltRange;
        }
    }

    /**
     * Marks an index as readable. See the version of
     * {@link #markIndexReadable(String) markIndexReadable()}
     * that takes a {@link String} as a parameter for more details.
     *
     * @param index the index to mark readable
     * @return a future that will either complete exceptionally if the index can not
     * be made readable or will contain <code>true</code> if the store was modified
     * and <code>false</code> otherwise
     */
    @Nonnull
    public CompletableFuture<Boolean> markIndexReadable(@Nonnull Index index) {
        if (recordStoreStateRef.get() == null) {
            return preloadRecordStoreStateAsync().thenCompose(vignore -> markIndexReadable(index));
        }

        addIndexStateReadConflict(index.getName());

        beginRecordStoreStateWrite();
        boolean haveFuture = false;
        try {
            Transaction tr = ensureContextActive();
            byte[] indexKey = indexStateSubspace().pack(index.getName());
            CompletableFuture<Boolean> future = tr.get(indexKey).thenCompose(previous -> {
                if (previous != null) {
                    CompletableFuture<Optional<Range>> builtFuture = firstUnbuiltRange(index);
                    CompletableFuture<Optional<RecordIndexUniquenessViolation>> uniquenessFuture = scanUniquenessViolations(index, 1).first();
                    return CompletableFuture.allOf(builtFuture, uniquenessFuture).thenApply(vignore -> {
                        Optional<Range> firstUnbuilt = context.join(builtFuture);
                        Optional<RecordIndexUniquenessViolation> uniquenessViolation = context.join(uniquenessFuture);
                        if (firstUnbuilt.isPresent()) {
                            throw new IndexNotBuiltException("Attempted to make unbuilt index readable" , firstUnbuilt.get(),
                                    LogMessageKeys.INDEX_NAME, index.getName(),
                                    "unbuiltRangeBegin", ByteArrayUtil2.loggable(firstUnbuilt.get().begin),
                                    "unbuiltRangeEnd", ByteArrayUtil2.loggable(firstUnbuilt.get().end),
                                    subspaceProvider.logKey(), subspaceProvider.toString(context),
                                    LogMessageKeys.SUBSPACE_KEY, index.getSubspaceKey());
                        } else if (uniquenessViolation.isPresent()) {
                            RecordIndexUniquenessViolation wrapped = new RecordIndexUniquenessViolation("Uniqueness violation when making index readable",
                                                                                                        uniquenessViolation.get());
                            wrapped.addLogInfo(
                                    LogMessageKeys.INDEX_NAME, index.getName(),
                                    subspaceProvider.logKey(), subspaceProvider.toString(context));
                            throw wrapped;
                        } else {
                            updateIndexState(index.getName(), indexKey, IndexState.READABLE);
                            return true;
                        }
                    });
                } else {
                    return AsyncUtil.READY_FALSE;
                }
            }).whenComplete((b, t) -> endRecordStoreStateWrite());
            haveFuture = true;
            return future;
        } finally {
            if (!haveFuture) {
                endRecordStoreStateWrite();
            }
        }
    }

    /**
     * Marks the index with the given name as readable. More correctly, it removes if from the write-only list,
     * so future queries (assuming that they reload the {@link RecordStoreState}) will
     * be able to use that index. This will check to make sure that the index is actually
     * built and ready to go before making it readable. If it is not, the future
     * will complete exceptionally with an {@link IndexNotBuiltException}. If the
     * store is modified when marking the index as readable (i.e., if it was previously
     * write-only), then this will return <code>true</code>. Otherwise, it will
     * return <code>false</code>.
     *
     * @param indexName the name of the index to mark readable
     * @return a future that will either complete exceptionally if the index can not
     * be made readable or will contain <code>true</code> if the store was modified
     * and <code>false</code> otherwise
     */
    @Nonnull
    public CompletableFuture<Boolean> markIndexReadable(@Nonnull String indexName) {
        return markIndexReadable(getRecordMetaData().getIndex(indexName));
    }

    private void logExceptionAsWarn(KeyValueLogMessage message, Throwable exception) {
        if (exception instanceof LoggableException) {
            LoggableException loggable = (LoggableException) exception;
            LOGGER.warn(message.addKeysAndValues(loggable.getLogInfo()).toString(), loggable);
        } else {
            LOGGER.warn(message.toString(), exception);
        }
    }

    /**
     * Marks the index with the given name as readable without checking to see if it is
     * ready. This is dangerous to do if one has not first verified that the
     * index is ready to be readable as it can cause half-built indexes to be
     * used within queries and can thus produce inconsistent results.
     * @param indexName the name of the index to mark readable
     * @return a future that will contain <code>true</code> if the store was modified
     * and <code>false</code> otherwise
     */
    @Nonnull
    public CompletableFuture<Boolean> uncheckedMarkIndexReadable(@Nonnull String indexName) {
        if (recordStoreStateRef.get() == null) {
            return preloadRecordStoreStateAsync().thenCompose(vignore -> uncheckedMarkIndexReadable(indexName));
        }

        addIndexStateReadConflict(indexName);

        beginRecordStoreStateWrite();
        boolean haveFuture = false;
        try {
            Transaction tr = ensureContextActive();
            byte[] indexKey = indexStateSubspace().pack(indexName);
            CompletableFuture<Boolean> future = tr.get(indexKey).thenApply(previous -> {
                if (previous != null) {
                    updateIndexState(indexName, indexKey, IndexState.READABLE);
                    return true;
                } else {
                    return false;
                }
            }).whenComplete((b, t) -> endRecordStoreStateWrite());
            haveFuture = true;
            return future;
        } finally {
            if (!haveFuture) {
                endRecordStoreStateWrite();
            }
        }
    }

    /**
     * Ensure that subspace provider has cached {@code Subspace} so that calling {@link #getSubspace} will not block.
     * @return a future that will be complete when the subspace is available
     */
    @Nonnull
    @API(API.Status.INTERNAL)
    protected CompletableFuture<Void> preloadSubspaceAsync() {
        return getSubspaceAsync().thenApply(subspace -> null);
    }

    /**
     * Loads the current state of the record store asynchronously and caches it in memory so that {@link #getRecordStoreState()} requires no i/o.
     * @return a future that will be complete when this store has loaded its record store state
     */
    @Nonnull
    @API(API.Status.INTERNAL)
    protected CompletableFuture<Void> preloadRecordStoreStateAsync() {
        return preloadRecordStoreStateAsync(StoreExistenceCheck.NONE, IsolationLevel.SNAPSHOT, IsolationLevel.SNAPSHOT);
    }

    /**
     * Loads the current state of the record store asynchronously and sets {@code recordStoreStateRef}.
     * @param existenceCheck the action to be taken when the record store already exists (or does not exist yet)
     * @param storeHeaderIsolationLevel the isolation level for loading the store header
     * @param indexStateIsolationLevel the isolation level for loading index state
     * @return a future that will be complete when this store has loaded its record store state
     */
    @Nonnull
    @API(API.Status.INTERNAL)
    protected CompletableFuture<Void> preloadRecordStoreStateAsync(@Nonnull StoreExistenceCheck existenceCheck,
                                                                   @Nonnull IsolationLevel storeHeaderIsolationLevel,
                                                                   @Nonnull IsolationLevel indexStateIsolationLevel) {
        return loadRecordStoreStateAsync(existenceCheck, storeHeaderIsolationLevel, indexStateIsolationLevel)
                .thenAccept(state -> {
                    if (this.recordStoreStateRef.get() == null) {
                        recordStoreStateRef.compareAndSet(null, state.toMutable());
                    }
                });
    }

    /**
     * Loads the current state of the record store within the given subspace asynchronously. This method does not cache the
     * state in the memory.
     *
     * @param existenceCheck the action to be taken when the record store already exists (or does not exist yet)
     * @return a future that will contain the state of the record state located at the given subspace
     */
    @API(API.Status.INTERNAL)
    @Nonnull
    public CompletableFuture<RecordStoreState> loadRecordStoreStateAsync(@Nonnull StoreExistenceCheck existenceCheck) {
        return loadRecordStoreStateAsync(existenceCheck, IsolationLevel.SERIALIZABLE, IsolationLevel.SNAPSHOT);
    }

    @Nonnull
    private CompletableFuture<RecordStoreState> loadRecordStoreStateAsync(@Nonnull StoreExistenceCheck existenceCheck,
                                                                          @Nonnull IsolationLevel storeHeaderIsolationLevel,
                                                                          @Nonnull IsolationLevel indexStateIsolationLevel) {
        // Don't rely on the subspace being loaded as this is called as part of store initialization
        return getSubspaceAsync().thenCompose(subspace ->
                loadRecordStoreStateInternalAsync(existenceCheck, storeHeaderIsolationLevel, indexStateIsolationLevel)
        );
    }

    @Nonnull
    private CompletableFuture<RecordStoreState> loadRecordStoreStateInternalAsync(@Nonnull StoreExistenceCheck existenceCheck,
                                                                                  @Nonnull IsolationLevel storeHeaderIsolationLevel,
                                                                                  @Nonnull IsolationLevel indexStateIsolationLevel) {
        CompletableFuture<RecordMetaDataProto.DataStoreInfo> storeHeaderFuture = loadStoreHeaderAsync(existenceCheck, storeHeaderIsolationLevel);
        CompletableFuture<Map<String, IndexState>> loadIndexStates = loadIndexStatesAsync(indexStateIsolationLevel);
        return context.instrument(FDBStoreTimer.Events.LOAD_RECORD_STORE_STATE, storeHeaderFuture.thenCombine(loadIndexStates, RecordStoreState::new));
    }

    @Nonnull
    private CompletableFuture<Map<String, IndexState>> loadIndexStatesAsync(@Nonnull IsolationLevel isolationLevel) {
        Subspace isSubspace = getSubspace().subspace(Tuple.from(INDEX_STATE_SPACE_KEY));
        KeyValueCursor cursor = KeyValueCursor.Builder.withSubspace(isSubspace)
                .setContext(getContext())
                .setRange(TupleRange.ALL)
                .setContinuation(null)
                .setScanProperties(new ScanProperties(ExecuteProperties.newBuilder()
                        .setIsolationLevel(isolationLevel)
                        .setDefaultCursorStreamingMode(CursorStreamingMode.WANT_ALL)
                        .build())
                )
                .build();
        FDBStoreTimer timer = getTimer();
        CompletableFuture<Map<String, IndexState>> result = cursor.asList().thenApply(list -> {
            Map<String, IndexState> indexStateMap;
            if (list.isEmpty()) {
                indexStateMap = Collections.emptyMap();
            } else {
                ImmutableMap.Builder<String, IndexState> indexStateMapBuilder = ImmutableMap.builder();

                for (KeyValue kv : list) {
                    String indexName = isSubspace.unpack(kv.getKey()).getString(0);
                    Object code = Tuple.fromBytes(kv.getValue()).get(0);
                    indexStateMapBuilder.put(indexName, IndexState.fromCode(code));
                    if (timer != null) {
                        timer.increment(FDBStoreTimer.Counts.LOAD_STORE_STATE_KEY);
                        timer.increment(FDBStoreTimer.Counts.LOAD_STORE_STATE_KEY_BYTES, kv.getKey().length);
                        timer.increment(FDBStoreTimer.Counts.LOAD_STORE_STATE_VALUE_BYTES, kv.getValue().length);
                    }
                }

                indexStateMap = indexStateMapBuilder.build();
            }
            return indexStateMap;
        });
        if (timer != null) {
            result = timer.instrument(FDBStoreTimer.Events.LOAD_RECORD_STORE_INDEX_META_DATA, result, context.getExecutor());
        }
        return result;
    }

    /**
     * Add a read conflict key for all records.
     */
    private void addRecordsReadConflict() {
        if (recordsReadConflict) {
            return;
        }
        recordsReadConflict = true;
        Transaction tr = ensureContextActive();
        byte[] recordKey = getSubspace().pack(Tuple.from(RECORD_KEY));
        tr.addReadConflictRange(recordKey, ByteArrayUtil.strinc(recordKey));
    }

    /**
     * Add a read conflict key so that the transaction will fail if the index state has changed.
     * @param indexName the index to conflict on, if it's state changes
     */
    private void addIndexStateReadConflict(@Nonnull String indexName) {
        if (!getRecordMetaData().hasIndex(indexName)) {
            throw new MetaDataException("Index " + indexName + " does not exist in meta-data.");
        }
        if (indexStateReadConflicts.contains(indexName)) {
            return;
        } else {
            indexStateReadConflicts.add(indexName);
        }
        Transaction tr = ensureContextActive();
        byte[] indexStateKey = getSubspace().pack(Tuple.from(INDEX_STATE_SPACE_KEY, indexName));
        tr.addReadConflictKey(indexStateKey);
    }

    /**
     * Add a read conflict key for the whole record store state.
     */
    private void addStoreStateReadConflict() {
        if (storeStateReadConflict) {
            return;
        }
        storeStateReadConflict = true;
        Transaction tr = ensureContextActive();
        byte[] indexStateKey = getSubspace().pack(Tuple.from(INDEX_STATE_SPACE_KEY));
        tr.addReadConflictRange(indexStateKey, ByteArrayUtil.strinc(indexStateKey));
    }

    /**
     * Get the state of the index for this record store. This method will not perform
     * any queries to the underlying database and instead satisfies the answer based on the
     * in-memory cache of store state. However, if another operation in a different transaction
     * happens concurrently that changes the index's state, operations using the same {@link FDBRecordContext}
     * as this record store will fail to commit due to conflicts.
     *
     * @param index the index to check for the state
     * @return the state of the given index
     * @throws IllegalArgumentException if no index in the metadata has the same name as this index
     */
    @Nonnull
    public IndexState getIndexState(@Nonnull Index index) {
        return getIndexState(index.getName());
    }

    /**
     * Get the state of the index with the given name for this record store.
     * This method will not perform any queries to the underlying database and instead
     * satisfies the answer based on the in-memory cache of store state.
     *
     * @param indexName the name of the index to check for the state
     * @return the state of the given index
     * @throws IllegalArgumentException if no index in the metadata has the given name
     */
    @Nonnull
    public IndexState getIndexState(@Nonnull String indexName) {
        addIndexStateReadConflict(indexName);
        return getRecordStoreState().getState(indexName);
    }

    /**
     * Determine if the index is readable for this record store. This method will not perform
     * any queries to the underlying database and instead satisfies the answer based on the
     * in-memory cache of store state. However, if another operation in a different transaction
     * happens concurrently that changes the index's state, operations using the same {@link FDBRecordContext}
     * as this record store will fail to commit due to conflicts.
     *
     * @param index the index to check for readability
     * @return <code>true</code> if the index is readable and <code>false</code> otherwise
     * @throws IllegalArgumentException if no index in the metadata has the same name as this index
     */
    public boolean isIndexReadable(@Nonnull Index index) {
        return isIndexReadable(index.getName());
    }

    /**
     * Determine if the index with the given name is readable for this record store.
     * This method will not perform any queries to the underlying database and instead
     * satisfies the answer based on the in-memory cache of store state.
     *
     * @param indexName the name of the index to check for readability
     * @return <code>true</code> if the named index is readable and <code>false</code> otherwise
     * @throws IllegalArgumentException if no index in the metadata has the given name
     */
    public boolean isIndexReadable(@Nonnull String indexName) {
        return getIndexState(indexName).equals(IndexState.READABLE);
    }

    /**
     * Determine if the index is write-only for this record store. This method will not perform
     * any queries to the underlying database and instead satisfies the answer based on the
     * in-memory cache of store state. However, if another operation in a different transaction
     * happens concurrently that changes the index's state, operations using the same {@link FDBRecordContext}
     * as this record store will fail to commit due to conflicts.
     *
     * @param index the index to check if write-only
     * @return <code>true</code> if the index is write-only and <code>false</code> otherwise
     * @throws IllegalArgumentException if no index in the metadata has the same name as this index
     */
    public boolean isIndexWriteOnly(@Nonnull Index index) {
        return isIndexWriteOnly(index.getName());
    }

    /**
     * Determine if the index with the given name is write-only for this record store.
     * This method will not perform any queries to the underlying database and instead
     * satisfies the answer based on the in-memory cache of store state.
     *
     * @param indexName the name of the index to check if write-only
     * @return <code>true</code> if the named index is write-only and <code>false</code> otherwise
     * @throws IllegalArgumentException if no index in the metadata has the given name
     */
    public boolean isIndexWriteOnly(@Nonnull String indexName) {
        return getIndexState(indexName).equals(IndexState.WRITE_ONLY);
    }

    /**
     * Determine if the index is disabled for this record store. This method will not perform
     * any queries to the underlying database and instead satisfies the answer based on the
     * in-memory cache of store state. However, if another operation in a different transaction
     * happens concurrently that changes the index's state, operations using the same {@link FDBRecordContext}
     * as this record store will fail to commit due to conflicts.
     *
     * @param index the index to check if write-only
     * @return <code>true</code> if the index is disabled and <code>false</code> otherwise
     * @throws IllegalArgumentException if no index in the metadata has the same name as this index
     */
    public boolean isIndexDisabled(@Nonnull Index index) {
        return isIndexDisabled(index.getName());
    }

    /**
     * Determine if the index with the given name is disabled for this record store.
     * This method will not perform any queries to the underlying database and instead
     * satisfies the answer based on the in-memory cache of store state.
     *
     * @param indexName the name of the index to check if disabled
     * @return <code>true</code> if the named index is disabled and <code>false</code> otherwise
     * @throws IllegalArgumentException if no index in the metadata has the given name
     */
    public boolean isIndexDisabled(@Nonnull String indexName) {
        return getIndexState(indexName).equals(IndexState.DISABLED);
    }

    /**
     * Get the progress of building the given index.
     * @param index the index to check the index build state
     * @return a future that completes to the progress of building the given index
     * @see IndexBuildState
     */
    public CompletableFuture<IndexBuildState> getIndexBuildStateAsync(Index index) {
        return IndexBuildState.loadIndexBuildStateAsync(this, index);
    }

    // Remove any indexes that do not match the filter.
    // NOTE: This assumes that the filter will not filter out any indexes if all indexes are readable.
    private List<Index> sanitizeIndexes(@Nonnull List<Index> indexes, @Nonnull Predicate<Index> filter) {
        final RecordStoreState localRecordStoreState = getRecordStoreState();
        localRecordStoreState.beginRead();
        try {
            if (localRecordStoreState.allIndexesReadable()) {
                indexes.forEach(index -> addIndexStateReadConflict(index.getName()));
                return indexes;
            } else {
                return indexes.stream().filter(filter).collect(Collectors.toList());
            }
        } finally {
            localRecordStoreState.endRead();
        }
    }

    /**
     * Gets the list of readable indexes that are on the given record type.
     * This only include those {@link Index}es that are readable, i.e., the index name is not
     * within the {@link RecordStoreState}'s list of write-only indexes or its list of disabled indexes.
     * @param recordType type of record to get the readable indexes of
     * @return the list of readable indexes on the given type
     */
    @Nonnull
    public List<Index> getReadableIndexes(@Nonnull RecordTypeOrBuilder recordType) {
        return sanitizeIndexes(recordType.getIndexes(), this::isIndexReadable);
    }

    /**
     * Gets the list of enabled indexes that are on the given record type.
     * This only include those {@link Index}es that are enabled, i.e., the index name is not
     * within the {@link RecordStoreState}'s list of disabled indexes.
     * @param recordType type of record to get the enabled indexes of
     * @return the list of enabled indexes on the given type
     */
    @Nonnull
    public List<Index> getEnabledIndexes(@Nonnull RecordTypeOrBuilder recordType) {
        return sanitizeIndexes(recordType.getIndexes(), index -> !isIndexDisabled(index));
    }

    /**
     * Gets the list of readable indexes that are on multiple record types one of which is the
     * given type. This only include those {@link Index}es that are readable, i.e., the index name is not
     * within the {@link RecordStoreState}'s list of write-only indexes or its list of disabled indexes.
     * @param recordType type of record to get the readable multi-type indexes of
     * @return the list of readable indexes on multiple types including the given type
     */
    @Nonnull
    public List<Index> getReadableMultiTypeIndexes(@Nonnull RecordTypeOrBuilder recordType) {
        return sanitizeIndexes(recordType.getMultiTypeIndexes(), this::isIndexReadable);
    }

    /**
     * Gets the list of enabled indexes that are on multiple record types one of which is the
     * given type. This only include those {@link Index}es that are enabled, i.e., the index name is not
     * within the {@link RecordStoreState}'s list of disabled indexes.
     * @param recordType type of record to get the enabled multi-type indexes of
     * @return the list of readable indexes on multiple types including the given type
     */
    @Nonnull
    public List<Index> getEnabledMultiTypeIndexes(@Nonnull RecordTypeOrBuilder recordType) {
        return sanitizeIndexes(recordType.getMultiTypeIndexes(), index -> !isIndexDisabled(index));
    }

    /**
     * Gets the list of readable universal indexes, i.e., the indexes on all record types.
     * This only include those {@link Index}es that are readable, i.e., the index name is not
     * within the {@link RecordStoreState}'s list of write-only indexes or its list of disabled indexes.
     * @return the list of readable universal indexes
     */
    @Nonnull
    public List<Index> getReadableUniversalIndexes() {
        return sanitizeIndexes(getRecordMetaData().getUniversalIndexes(), this::isIndexReadable);
    }

    /**
     * Gets the list of enabled universal indexes, i.e., the indexes on all record types.
     * This only include those {@link Index}es that are enabled, i.e., the index name is not
     * within the {@link RecordStoreState}'s list of disabled indexes.
     * @return the list of readable universal indexes
     */
    @Nonnull
    public List<Index> getEnabledUniversalIndexes() {
        return sanitizeIndexes(getRecordMetaData().getUniversalIndexes(), index -> !isIndexDisabled(index));
    }

    /**
     * Gets a map from {@link Index} to {@link IndexState} for all the indexes in the meta-data.
     * This method will not perform any queries to the underlying database and instead satisfies the answer based on the
     * in-memory cache of store state. However, if another operation in a different transaction
     * happens concurrently that changes the index's state, operations using the same {@link FDBRecordContext}
     * as this record store will fail to commit due to conflicts.
     * @return a map of all the index states.
     */
    @Nonnull
    public Map<Index, IndexState> getAllIndexStates() {
        final RecordStoreState localRecordStoreState = getRecordStoreState();
        localRecordStoreState.beginRead();
        try {
            addStoreStateReadConflict();
            return getRecordMetaData().getAllIndexes().stream()
                    .collect(Collectors.toMap(Function.identity(), localRecordStoreState::getState));
        } finally {
            localRecordStoreState.endRead();
        }
    }

    @Nonnull
    protected CompletableFuture<Void> rebuildIndexes(@Nonnull Map<Index, List<RecordType>> indexes, @Nonnull Map<Index, IndexState> newStates,
                                                     @Nonnull List<CompletableFuture<Void>> work, @Nonnull RebuildIndexReason reason,
                                                     @Nullable Integer oldMetaDataVersion) {
        Iterator<Map.Entry<Index, List<RecordType>>> indexIter = indexes.entrySet().iterator();
        return AsyncUtil.whileTrue(() -> {
            Iterator<CompletableFuture<Void>> workIter = work.iterator();
            while (workIter.hasNext()) {
                CompletableFuture<Void> workItem = workIter.next();
                if (workItem.isDone()) {
                    context.asyncToSync(FDBStoreTimer.Waits.WAIT_ERROR_CHECK, workItem); // Just for error handling.
                    workIter.remove();
                }
            }
            while (work.size() < MAX_PARALLEL_INDEX_REBUILD) {
                if (indexIter.hasNext()) {
                    Map.Entry<Index, List<RecordType>> indexItem = indexIter.next();
                    Index index = indexItem.getKey();
                    List<RecordType> recordTypes = indexItem.getValue();
                    IndexState indexState = newStates.getOrDefault(index, IndexState.READABLE);
                    final CompletableFuture<Void> rebuildOrMarkIndexSafely = MoreAsyncUtil.handleOnException(
                            () -> rebuildOrMarkIndex(index, indexState, recordTypes, reason, oldMetaDataVersion),
                            exception -> {
                                // If there is anything issue, simply mark the index as disabled without blocking checkVersion
                                logExceptionAsWarn(KeyValueLogMessage.build("unable to build index",
                                        LogMessageKeys.INDEX_NAME, index.getName()
                                ), exception);
                                return markIndexDisabled(index).thenApply(b -> null);
                            });
                    work.add(rebuildOrMarkIndexSafely);
                } else {
                    break;
                }
            }
            if (work.isEmpty()) {
                return AsyncUtil.READY_FALSE;
            }
            return AsyncUtil.whenAny(work).thenApply(v -> true);
        }, getExecutor());
    }

    /**
     * Reason that an index is being rebuilt now.
     */
    public enum RebuildIndexReason {
        NEW_STORE, FEW_RECORDS, COUNTS_UNKNOWN, REBUILD_ALL, EXPLICIT, TEST
    }

    private boolean areAllRecordTypesSince(@Nullable Collection<RecordType> recordTypes, @Nullable Integer oldMetaDataVersion) {
        return recordTypes != null && oldMetaDataVersion != null && recordTypes.stream().allMatch(recordType -> {
            Integer sinceVersion = recordType.getSinceVersion();
            return sinceVersion != null && sinceVersion > oldMetaDataVersion;
        });
    }

    protected CompletableFuture<Void> rebuildOrMarkIndex(@Nonnull Index index, @Nonnull IndexState indexState,
                                                         @Nullable List<RecordType> recordTypes, @Nonnull RebuildIndexReason reason,
                                                         @Nullable Integer oldMetaDataVersion) {
        // Skip index rebuild if the index is on new record types. This may fail because of reusing an index name whose
        // state hasn't been cleared.
        if (indexState != IndexState.DISABLED && areAllRecordTypesSince(recordTypes, oldMetaDataVersion)) {
            return rebuildIndexWithNoRecord(index, reason);
        }

        switch (indexState) {
            case WRITE_ONLY:
                return clearAndMarkIndexWriteOnly(index).thenApply(b -> null);
            case DISABLED:
                return markIndexDisabled(index).thenApply(b -> null);
            case READABLE:
            default:
                return rebuildIndex(index, recordTypes, reason);
        }
    }

    @Nonnull
    private CompletableFuture<Void> rebuildIndexWithNoRecord(@Nonnull final Index index, @Nonnull RebuildIndexReason reason) {
        final boolean newStore = reason == RebuildIndexReason.NEW_STORE;
        if (newStore ? LOGGER.isDebugEnabled() : LOGGER.isInfoEnabled()) {
            final KeyValueLogMessage msg = KeyValueLogMessage.build("rebuilding index with no record",
                                            LogMessageKeys.INDEX_NAME, index.getName(),
                                            LogMessageKeys.INDEX_VERSION, index.getLastModifiedVersion(),
                                            LogMessageKeys.REASON, reason.name(),
                                            subspaceProvider.logKey(), subspaceProvider.toString(context),
                                            LogMessageKeys.SUBSPACE_KEY, index.getSubspaceKey());
            if (newStore) {
                LOGGER.debug(msg.toString());
            } else {
                LOGGER.info(msg.toString());
            }
        }

        return markIndexReadable(index).thenApply(b -> null);
    }

    /**
     * Rebuild an index. This clears the index and attempts to build it within a single transaction. Upon
     * successful completion, the index is marked as {@linkplain IndexState#READABLE readable} and can
     * be used to satisfy queries.
     *
     * <p>
     * Because the operations all occur within a single transaction, for larger record stores,
     * this operation can run into transaction size and time limits. (See:
     * <a href="https://apple.github.io/foundationdb/known-limitations.html">FoundationDB Known Limitations</a>.)
     * To build an index on such a record store, the user should use the {@link OnlineIndexer}, which
     * breaks up work across multiple transactions to avoid those limits.
     * </p>
     *
     * @param index the index to rebuild
     * @return a future that will complete when the index build has finished
     * @see OnlineIndexer
     */
    @Nonnull
    public CompletableFuture<Void> rebuildIndex(@Nonnull Index index) {
        return rebuildIndex(index, getRecordMetaData().recordTypesForIndex(index), RebuildIndexReason.EXPLICIT);
    }

    @Nonnull
    @SuppressWarnings("squid:S2095")    // Resource usage for indexBuilder is too complicated for rule.
    public CompletableFuture<Void> rebuildIndex(@Nonnull final Index index, @Nullable final Collection<RecordType> recordTypes, @Nonnull RebuildIndexReason reason) {
        final boolean newStore = reason == RebuildIndexReason.NEW_STORE;
        if (newStore ? LOGGER.isDebugEnabled() : LOGGER.isInfoEnabled()) {
            final KeyValueLogMessage msg = KeyValueLogMessage.build("rebuilding index",
                                            LogMessageKeys.INDEX_NAME, index.getName(),
                                            LogMessageKeys.INDEX_VERSION, index.getLastModifiedVersion(),
                                            LogMessageKeys.REASON, reason.name(),
                                            subspaceProvider.logKey(), subspaceProvider.toString(context),
                                            LogMessageKeys.SUBSPACE_KEY, index.getSubspaceKey());
            if (newStore) {
                LOGGER.debug(msg.toString());
            } else {
                LOGGER.info(msg.toString());
            }
        }

        long startTime = System.nanoTime();
        OnlineIndexer indexBuilder = OnlineIndexer.newBuilder().setRecordStore(this).setIndex(index).setRecordTypes(recordTypes).build();
        CompletableFuture<Void> future = indexBuilder.rebuildIndexAsync(this)
                .thenCompose(vignore -> markIndexReadable(index)
                        .handle((b, t) -> {
                            // Only call method that builds in the current transaction, so never any pending work,
                            // so it would work to close before returning future, which would look better to SonarQube.
                            // But this is better if close ever does more.
                            indexBuilder.close();
                            return null;
                        }));

        return context.instrument(FDBStoreTimer.Events.REBUILD_INDEX, future, startTime);
    }

    private CompletableFuture<Void> checkPossiblyRebuild(@Nullable UserVersionChecker userVersionChecker,
                                                         @Nonnull RecordMetaDataProto.DataStoreInfo.Builder info,
                                                         @Nonnull boolean[] dirty) {
        final int oldFormatVersion = info.getFormatVersion();
        final int newFormatVersion = Math.max(oldFormatVersion, formatVersion);
        final boolean formatVersionChanged = oldFormatVersion != newFormatVersion;
        formatVersion = newFormatVersion;

        final boolean newStore = oldFormatVersion == 0;
        final int oldMetaDataVersion = newStore ? -1 : info.getMetaDataversion();
        final RecordMetaData metaData = getRecordMetaData();
        final int newMetaDataVersion = metaData.getVersion();
        if (oldMetaDataVersion > newMetaDataVersion) {
            CompletableFuture<Void> ret = new CompletableFuture<>();
            ret.completeExceptionally(new RecordStoreStaleMetaDataVersionException("Local meta-data has stale version",
                                        LogMessageKeys.LOCAL_VERSION, newMetaDataVersion,
                                        LogMessageKeys.STORED_VERSION, oldMetaDataVersion,
                                        subspaceProvider.logKey(), subspaceProvider.toString(context)));
            return ret;
        }
        final boolean metaDataVersionChanged = oldMetaDataVersion != newMetaDataVersion;

        if (!formatVersionChanged && !metaDataVersionChanged) {
            return AsyncUtil.DONE;
        }

        if (LOGGER.isInfoEnabled()) {
            if (newStore) {
                LOGGER.info(KeyValueLogMessage.of("new record store",
                        LogMessageKeys.FORMAT_VERSION, newFormatVersion,
                        LogMessageKeys.META_DATA_VERSION, newMetaDataVersion,
                        subspaceProvider.logKey(), subspaceProvider.toString(context)));
            } else {
                if (formatVersionChanged) {
                    LOGGER.info(KeyValueLogMessage.of("format version changed",
                            LogMessageKeys.OLD_VERSION, oldFormatVersion,
                            LogMessageKeys.NEW_VERSION, newFormatVersion,
                            subspaceProvider.logKey(), subspaceProvider.toString(context)));
                }
                if (metaDataVersionChanged) {
                    LOGGER.info(KeyValueLogMessage.of("meta-data version changed",
                            LogMessageKeys.OLD_VERSION, oldMetaDataVersion,
                            LogMessageKeys.NEW_VERSION, newMetaDataVersion,
                            subspaceProvider.logKey(), subspaceProvider.toString(context)));
                }
            }
        }

        dirty[0] = true;
        return checkRebuild(userVersionChecker, info, metaData);
    }

    private CompletableFuture<Void> checkRebuild(@Nullable UserVersionChecker userVersionChecker,
                                                 @Nonnull RecordMetaDataProto.DataStoreInfo.Builder info,
                                                 @Nonnull RecordMetaData metaData) {
        final List<CompletableFuture<Void>> work = new LinkedList<>();

        final int oldFormatVersion = info.getFormatVersion();
        if (oldFormatVersion != formatVersion) {
            info.setFormatVersion(formatVersion);
            // We must check whether we have to save unsplit records without a suffix before
            // attempting to read data, i.e., before we update any indexes.
            if ((oldFormatVersion >= MIN_FORMAT_VERSION
                    && oldFormatVersion < SAVE_UNSPLIT_WITH_SUFFIX_FORMAT_VERSION
                    && formatVersion >= SAVE_UNSPLIT_WITH_SUFFIX_FORMAT_VERSION
                    && !metaData.isSplitLongRecords())) {
                if (LOGGER.isInfoEnabled()) {
                    LOGGER.info(KeyValueLogMessage.of("unsplit records stored at old format",
                            LogMessageKeys.OLD_VERSION, oldFormatVersion,
                            LogMessageKeys.NEW_VERSION, formatVersion,
                            subspaceProvider.logKey(), subspaceProvider.toString(context)));
                }
                info.setOmitUnsplitRecordSuffix(true);
                omitUnsplitRecordSuffix = true;
            }
            if (oldFormatVersion >= MIN_FORMAT_VERSION && oldFormatVersion < SAVE_VERSION_WITH_RECORD_FORMAT_VERSION
                    && metaData.isStoreRecordVersions() && !useOldVersionFormat()) {
                if (LOGGER.isInfoEnabled()) {
                    LOGGER.info(KeyValueLogMessage.of("migrating record versions to new format"),
                            LogMessageKeys.OLD_VERSION, oldFormatVersion,
                            LogMessageKeys.NEW_VERSION, formatVersion,
                            subspaceProvider.logKey(), subspaceProvider.toString(context));
                }
                addConvertRecordVersions(work);
            }
        }

        final boolean newStore = oldFormatVersion == 0;
        final int oldMetaDataVersion = newStore ? -1 : info.getMetaDataversion();
        final int newMetaDataVersion = metaData.getVersion();
        final boolean metaDataVersionChanged = oldMetaDataVersion != newMetaDataVersion;
        if (metaDataVersionChanged) {
            // Clear the version table if we are no longer storing record versions.
            if (!metaData.isStoreRecordVersions()) {
                final Transaction tr = ensureContextActive();
                tr.clear(getSubspace().subspace(Tuple.from(RECORD_VERSION_KEY)).range());
            }
            info.setMetaDataversion(newMetaDataVersion);
        }

        final boolean rebuildRecordCounts = checkPossiblyRebuildRecordCounts(metaData, info, work, oldFormatVersion);

        // Done if we just needed to update format version (which might trigger record count rebuild).
        if (!metaDataVersionChanged) {
            return work.isEmpty() ? AsyncUtil.DONE : AsyncUtil.whenReady(work.get(0));
        }

        // Remove former indexes.
        for (FormerIndex formerIndex : metaData.getFormerIndexesSince(oldMetaDataVersion)) {
            removeFormerIndex(formerIndex);
        }

        return checkRebuildIndexes(userVersionChecker, info, oldFormatVersion, metaData, oldMetaDataVersion, rebuildRecordCounts, work);
    }

    private CompletableFuture<Void> checkRebuildIndexes(@Nullable UserVersionChecker userVersionChecker, @Nonnull RecordMetaDataProto.DataStoreInfo.Builder info,
                                                        int oldFormatVersion, @Nonnull RecordMetaData metaData, int oldMetaDataVersion,
                                                        boolean rebuildRecordCounts, List<CompletableFuture<Void>> work) {
        final boolean newStore = oldFormatVersion == 0;
        final Map<Index, List<RecordType>> indexes = metaData.getIndexesSince(oldMetaDataVersion);
        if (!indexes.isEmpty()) {
            // Can only determine overall emptiness (without an additional read) if got count for all record types.
            Pair<CompletableFuture<Long>, Boolean> counterAndIsAllTypes = getRecordCountForRebuildIndexes(newStore, rebuildRecordCounts, indexes);
            return counterAndIsAllTypes.getLeft().thenCompose(recordCount -> {
                if (recordCount == 0 && counterAndIsAllTypes.getRight() &&
                        formatVersion >= SAVE_UNSPLIT_WITH_SUFFIX_FORMAT_VERSION && omitUnsplitRecordSuffix) {
                    // There are no records. Don't use the legacy split format.
                    if (newStore ? LOGGER.isDebugEnabled() : LOGGER.isInfoEnabled()) {
                        KeyValueLogMessage msg = KeyValueLogMessage.build("upgrading unsplit format on empty store",
                                                    LogMessageKeys.NEW_FORMAT_VERSION, formatVersion,
                                                    subspaceProvider.logKey(), subspaceProvider.toString(context));
                        if (newStore) {
                            LOGGER.debug(msg.toString());
                        } else {
                            LOGGER.info(msg.toString());
                        }
                    }
                    omitUnsplitRecordSuffix = formatVersion < SAVE_UNSPLIT_WITH_SUFFIX_FORMAT_VERSION;
                    info.clearOmitUnsplitRecordSuffix();
                    addRecordsReadConflict(); // We used snapshot to determine emptiness, and are now acting on it.
                }
                Map<Index, IndexState> newStates = getStatesForRebuildIndexes(userVersionChecker, indexes, recordCount, newStore, rebuildRecordCounts, oldMetaDataVersion, oldFormatVersion);
                return rebuildIndexes(indexes, newStates, work, newStore ? RebuildIndexReason.NEW_STORE : RebuildIndexReason.FEW_RECORDS, oldMetaDataVersion);
            });
        } else {
            return work.isEmpty() ? AsyncUtil.DONE : AsyncUtil.whenAll(work);
        }
    }

    /**
     * Get count of records to pass to checker to decide whether to build right away.
     * @param newStore {@code true} if this is a brand new store
     * @param rebuildRecordCounts {@code true} if there is a record count key that needs to be rebuilt
     * @param indexes indexes that need to be built
     * @return a pair of a future that completes to the record count for the version checker
     * and a flag that is {@code true} if this count is in fact for all record types
     */
    @Nonnull
    @SuppressWarnings("PMD.EmptyCatchBlock")
    protected Pair<CompletableFuture<Long>, Boolean> getRecordCountForRebuildIndexes(boolean newStore, boolean rebuildRecordCounts,
                                                                                     @Nonnull Map<Index, List<RecordType>> indexes) {
        // Do this with the new indexes in write-only mode to avoid using one of them
        // when evaluating the snapshot record count.
        MutableRecordStoreState writeOnlyState = recordStoreStateRef.get().withWriteOnlyIndexes(indexes.keySet().stream().map(Index::getName).collect(Collectors.toList()));
        // If all the new indexes are only for a record type whose primary key has a type prefix, then we can scan less.
        RecordType singleRecordTypeWithPrefixKey = singleRecordTypeWithPrefixKey(indexes);
        if (singleRecordTypeWithPrefixKey != null) {
            // Get a count for just those records, either from a COUNT index on just that type or from a universal COUNT index grouped by record type.
            MutableRecordStoreState saveState = recordStoreStateRef.get();
            try {
                recordStoreStateRef.set(writeOnlyState);
                return Pair.of(getSnapshotRecordCountForRecordType(singleRecordTypeWithPrefixKey.getName()), false);
            } catch (RecordCoreException ex) {
                // No such index; have to use total record count.
            } finally {
                recordStoreStateRef.set(saveState);
            }
        }
        if (!rebuildRecordCounts) {
            MutableRecordStoreState saveState = recordStoreStateRef.get();
            try {
                recordStoreStateRef.set(writeOnlyState);
                // TODO: FDBRecordStoreBase.checkPossiblyRebuild() could take a long time if the record count index is split into many groups (https://github.com/FoundationDB/fdb-record-layer/issues/7)
                return Pair.of(getSnapshotRecordCount(), true);
            } catch (RecordCoreException ex) {
                // Probably this was from the lack of appropriate index on count; treat like rebuildRecordCounts = true.
            } finally {
                recordStoreStateRef.set(saveState);
            }
        }
        // Do a scan (limited to a single record) to see if the store is empty.
        final ExecuteProperties executeProperties = ExecuteProperties.newBuilder()
                .setReturnedRowLimit(1)
                .setIsolationLevel(IsolationLevel.SNAPSHOT)
                .build();
        final ScanProperties scanProperties = new ScanProperties(executeProperties);
        final RecordCursor<FDBStoredRecord<Message>> records;
        if (singleRecordTypeWithPrefixKey == null) {
            records = scanRecords(null, scanProperties);
        } else {
            records = scanRecords(TupleRange.allOf(singleRecordTypeWithPrefixKey.getRecordTypeKeyTuple()), null, scanProperties);
        }
        final CompletableFuture<Long> zeroOrInfinity = records.onNext().thenApply(result -> {
            if (result.hasNext()) {
                if (LOGGER.isInfoEnabled()) {
                    LOGGER.info(KeyValueLogMessage.of("version check scan found non-empty store",
                            subspaceProvider.logKey(), subspaceProvider.toString(context)));
                }
                return Long.MAX_VALUE;
            } else {
                if (newStore ? LOGGER.isDebugEnabled() : LOGGER.isInfoEnabled()) {
                    KeyValueLogMessage msg = KeyValueLogMessage.build("version check scan found empty store",
                            subspaceProvider.logKey(), subspaceProvider.toString(context));
                    if (newStore) {
                        LOGGER.debug(msg.toString());
                    } else {
                        LOGGER.info(msg.toString());
                    }
                }
                return 0L;
            }
        });
        return Pair.of(zeroOrInfinity, singleRecordTypeWithPrefixKey == null);
    }

    @Nullable
    @SuppressWarnings("PMD.CompareObjectsWithEquals")
    protected RecordType singleRecordTypeWithPrefixKey(@Nonnull Map<Index, List<RecordType>> indexes) {
        RecordType recordType = null;
        for (List<RecordType> entry : indexes.values()) {
            Collection<RecordType> types = entry != null ? entry : getRecordMetaData().getRecordTypes().values();
            if (types.size() != 1) {
                return null;
            }
            RecordType type1 = entry != null ? entry.get(0) : types.iterator().next();
            if (recordType == null) {
                if (!type1.primaryKeyHasRecordTypePrefix()) {
                    return null;
                }
                recordType = type1;
            } else if (type1 != recordType) {
                return null;
            }
        }
        return recordType;
    }

    private void addConvertRecordVersions(@Nonnull List<CompletableFuture<Void>> work) {
        if (useOldVersionFormat()) {
            throw recordCoreException("attempted to convert record versions when still using older format");
        }
        final Subspace legacyVersionSubspace = getLegacyVersionSubspace();

        // Read all of the keys in the old record version location. For each
        // record, copy its version to the new location within the primary record
        // subspace. Then once they are all copied, delete the old subspace.
        KeyValueCursor kvCursor = KeyValueCursor.Builder.withSubspace(legacyVersionSubspace)
                .setContext(getRecordContext())
                .setScanProperties(ScanProperties.FORWARD_SCAN)
                .build();
        CompletableFuture<Void> workFuture = kvCursor.forEach(kv -> {
            final Tuple primaryKey = legacyVersionSubspace.unpack(kv.getKey());
            final FDBRecordVersion version = FDBRecordVersion.fromBytes(kv.getValue(), false);
            final byte[] newKeyBytes = getSubspace().pack(recordVersionKey(primaryKey));
            final byte[] newValueBytes = SplitHelper.packVersion(version);
            ensureContextActive().set(newKeyBytes, newValueBytes);
        }).thenAccept(ignore -> ensureContextActive().clear(legacyVersionSubspace.range()));
        work.add(workFuture);
    }

    @API(API.Status.INTERNAL)
    @VisibleForTesting
    public Subspace getLegacyVersionSubspace() {
        return getSubspace().subspace(Tuple.from(RECORD_VERSION_KEY));
    }

    @Nonnull
    protected Map<Index, IndexState> getStatesForRebuildIndexes(@Nullable UserVersionChecker userVersionChecker,
                                                                @Nonnull Map<Index, List<RecordType>> indexes, long recordCount,
                                                                boolean newStore, boolean rebuildRecordCounts, int oldMetaDataVersion,
                                                                int oldFormatVersion) {
        Map<Index, IndexState> newStates = new HashMap<>();
        for (Map.Entry<Index, List<RecordType>> entry : indexes.entrySet()) {
            Index index = entry.getKey();
            List<RecordType> recordTypes = entry.getValue();
            boolean indexOnNewRecordTypes = areAllRecordTypesSince(recordTypes, oldMetaDataVersion);
            IndexState state = userVersionChecker == null ?
                    FDBRecordStore.writeOnlyIfTooManyRecordsForRebuild(recordCount, indexOnNewRecordTypes) :
                    userVersionChecker.needRebuildIndex(index, recordCount, indexOnNewRecordTypes);
            if (index.getType().equals(IndexTypes.VERSION)
                    && !newStore
                    && oldFormatVersion < SAVE_VERSION_WITH_RECORD_FORMAT_VERSION
                    && !useOldVersionFormat()
                    && state.equals(IndexState.READABLE)) {
                // Do not rebuild any version indexes while the format conversion is going on.
                // Otherwise, the process moving the versions might race against the index
                // build and some versions won't be indexed correctly.
                state = IndexState.WRITE_ONLY;
            }
            newStates.put(index, state);
        }
        if (LOGGER.isDebugEnabled()) {
            KeyValueLogMessage msg = KeyValueLogMessage.build("indexes need rebuilding",
                                        LogMessageKeys.RECORD_COUNT, recordCount == Long.MAX_VALUE ? "unknown" : Long.toString(recordCount), 
                                        subspaceProvider.logKey(), subspaceProvider.toString(context));
            if (rebuildRecordCounts) {
                msg.addKeyAndValue(LogMessageKeys.REBUILD_RECORD_COUNTS, "true");
            }
            Map<String, List<String>> stateNames = new HashMap<>();
            for (Map.Entry<Index, IndexState> stateEntry : newStates.entrySet()) {
                stateNames.compute(stateEntry.getValue().getLogName(), (key, names) -> {
                    if (names == null) {
                        names = new ArrayList<>();
                    }
                    names.add(stateEntry.getKey().getName());
                    return names;
                });
            }
            msg.addKeysAndValues(stateNames);
            if (newStore) {
                msg.addKeyAndValue(LogMessageKeys.NEW_STORE, "true");
            }
            LOGGER.debug(msg.toString());
        }
        context.increment(FDBStoreTimer.Counts.INDEXES_NEED_REBUILDING, newStates.entrySet().size());
        return newStates;
    }

    // Clear the data associated with a given index. This is only safe to do if one is
    // either going to rebuild it or disable it. It is therefore package private.
    // TODO: Better to go through the index maintainer?
    void clearIndexData(@Nonnull Index index) {
        Transaction tr = ensureContextActive();
        tr.clear(Range.startsWith(indexSubspace(index).pack())); // startsWith to handle ungrouped aggregate indexes
        tr.clear(indexSecondarySubspace(index).range());
        tr.clear(indexRangeSubspace(index).range());
        tr.clear(indexUniquenessViolationsSubspace(index).range());
<<<<<<< HEAD
        // Under the index build subspace, there are 3 lower level subspaces, the lock space, the scanned records
        // subspace, and the type/stamp subspace. We are not supposed to clear the lock subspace, which is used to
        // run online index jobs which may invoke this method. We should clear:
        // * the scanned records subspace. Which, roughly speaking, counts how many records of this store are covered in
        // index range subspace.
        // * the type/stamp subspace. Which indicates which type of indexing is in progress.
        tr.clear(OnlineIndexer.indexBuildScannedRecordsSubspace(this, index).range());
        tr.clear(Range.startsWith(OnlineIndexer.indexBuildTypeSubspace(this, index).pack()));
=======
        // Under the index build subspace, there are two lower level subspaces, the lock space and the scanned records
        // subspace. We are not supposed to clear the lock subspace, which is used to run online index jobs which may
        // invoke this method. But we should clear the scanned records subspace, which, roughly speaking, counts how
        // many records of this store are covered in index range subspace.
        tr.clear(Range.startsWith(OnlineIndexer.indexBuildScannedRecordsSubspace(this, index).pack()));
>>>>>>> 3e8e8757
    }

    public void removeFormerIndex(FormerIndex formerIndex) {
        if (LOGGER.isDebugEnabled()) {
            KeyValueLogMessage msg = KeyValueLogMessage.build("removing index",
                    subspaceProvider.logKey(), subspaceProvider.toString(context),
                    LogMessageKeys.SUBSPACE_KEY, formerIndex.getSubspaceKey());
            if (formerIndex.getFormerName() != null) {
                msg.addKeyAndValue(LogMessageKeys.INDEX_NAME, formerIndex.getFormerName());
            }
            LOGGER.debug(msg.toString());
        }
        final long startTime = System.nanoTime();
        Transaction tr = ensureContextActive();
        tr.clear(getSubspace().range(Tuple.from(INDEX_KEY, formerIndex.getSubspaceTupleKey())));
        tr.clear(getSubspace().range(Tuple.from(INDEX_SECONDARY_SPACE_KEY, formerIndex.getSubspaceTupleKey())));
        tr.clear(getSubspace().range(Tuple.from(INDEX_RANGE_SPACE_KEY, formerIndex.getSubspaceTupleKey())));
        tr.clear(getSubspace().pack(Tuple.from(INDEX_STATE_SPACE_KEY, formerIndex.getSubspaceTupleKey())));
        tr.clear(getSubspace().range(Tuple.from(INDEX_UNIQUENESS_VIOLATIONS_KEY, formerIndex.getSubspaceTupleKey())));
        if (getTimer() != null) {
            getTimer().recordSinceNanoTime(FDBStoreTimer.Events.REMOVE_FORMER_INDEX, startTime);
        }
    }

    protected boolean checkPossiblyRebuildRecordCounts(@Nonnull RecordMetaData metaData,
                                                       @Nonnull RecordMetaDataProto.DataStoreInfo.Builder info,
                                                       @Nonnull List<CompletableFuture<Void>> work,
                                                       int oldFormatVersion) {
        KeyExpression countKeyExpression = metaData.getRecordCountKey();
        boolean rebuildRecordCounts =
                (oldFormatVersion > 0 && oldFormatVersion < RECORD_COUNT_ADDED_FORMAT_VERSION) ||
                        (countKeyExpression != null && formatVersion >= RECORD_COUNT_KEY_ADDED_FORMAT_VERSION &&
                                (!info.hasRecordCountKey() || !KeyExpression.fromProto(info.getRecordCountKey()).equals(countKeyExpression)));
        if (rebuildRecordCounts) {
            // We want to clear all record counts.
            final Transaction tr = ensureContextActive();
            tr.clear(getSubspace().range(Tuple.from(RECORD_COUNT_KEY)));

            // Set the new record count key if we have one.
            if (formatVersion >= RECORD_COUNT_KEY_ADDED_FORMAT_VERSION) {
                if (countKeyExpression != null) {
                    info.setRecordCountKey(countKeyExpression.toKeyExpression());
                } else {
                    info.clearRecordCountKey();
                }
            }

            // Add the record rebuild job.
            addRebuildRecordCountsJob(work);
        }
        return rebuildRecordCounts;
    }

    public void addRebuildRecordCountsJob(List<CompletableFuture<Void>> work) {
        final KeyExpression recordCountKey = getRecordMetaData().getRecordCountKey();
        if (recordCountKey == null) {
            return;
        }
        if (LOGGER.isDebugEnabled()) {
            LOGGER.debug(KeyValueLogMessage.of("recounting all records",
                                           subspaceProvider.logKey(), subspaceProvider.toString(context)));
        }
        final Map<Key.Evaluated, Long> counts = new HashMap<>();
        final RecordCursor<FDBStoredRecord<Message>> records = scanRecords(null, ScanProperties.FORWARD_SCAN);
        CompletableFuture<Void> future = records.forEach(record -> {
            Key.Evaluated subkey = recordCountKey.evaluateSingleton(record);
            counts.compute(subkey, (k, v) -> (v == null) ? 1 : v + 1);
        }).thenApply(vignore -> {
            final Transaction tr = ensureContextActive();
            final byte[] bytes = new byte[8];
            final ByteBuffer buf = ByteBuffer.wrap(bytes).order(ByteOrder.LITTLE_ENDIAN);
            for (Map.Entry<Key.Evaluated, Long> entry : counts.entrySet()) {
                buf.putLong(entry.getValue());
                tr.set(getSubspace().pack(Tuple.from(RECORD_COUNT_KEY).addAll(entry.getKey().toTupleAppropriateList())),
                        bytes);
                buf.clear();
            }
            return null;
        });
        future = context.instrument(FDBStoreTimer.Events.RECOUNT_RECORDS, future);
        work.add(future);
    }

    /**
     * Return a cursor of boundaries separating the key ranges maintained by each FDB server. This information can be
     * useful for splitting a large task (e.g., rebuilding an index for a large record store) into smaller tasks (e.g.,
     * rebuilding the index for records in certain primary key ranges) more evenly so that they can be executed in a
     * parallel fashion efficiently. The returned boundaries are an estimate from FDB's locality API and may not
     * represent the exact boundary locations at any database version.
     * <p>
     * The boundaries are returned as a cursor which is sorted and does not contain any duplicates. The first element of
     * the list is greater than or equal to <code>low</code>, and the last element is less than or equal to
     * <code>high</code>.
     * <p>
     * This implementation may not work when there are too many shard boundaries to complete in a single transaction.
     * <p>
     * Note: the returned cursor is blocking and must not be used in an asynchronous context
     *
     * @param low low endpoint of primary key range (inclusive)
     * @param high high endpoint of primary key range (exclusive)
     * @return the list of boundary primary keys
     */
    @API(API.Status.EXPERIMENTAL)
    @Nonnull
    public RecordCursor<Tuple> getPrimaryKeyBoundaries(@Nonnull Tuple low, @Nonnull Tuple high) {
        final Transaction transaction = ensureContextActive();
        byte[] rangeStart = recordsSubspace().pack(low);
        byte[] rangeEnd = recordsSubspace().pack(high);
        CloseableAsyncIterator<byte[]> cursor = context.getDatabase().getLocalityProvider().getBoundaryKeys(transaction, rangeStart, rangeEnd);
        final boolean hasSplitRecordSuffix = hasSplitRecordSuffix();
        DistinctFilterCursorClosure closure = new DistinctFilterCursorClosure();
        return RecordCursor.flatMapPipelined(ignore -> RecordCursor.fromIterator(getExecutor(), cursor),
                (result, ignore) -> RecordCursor.fromIterator(getExecutor(),
                        transaction.snapshot().getRange(result, rangeEnd, 1).iterator()),
                null, DEFAULT_PIPELINE_SIZE)
                .map(keyValue -> {
                    Tuple recordKey = recordsSubspace().unpack(keyValue.getKey());
                    return hasSplitRecordSuffix ? recordKey.popBack() : recordKey;
                })
                // The input stream is expected to be sorted so this filter can work to de-duplicate the data.
                .filter(closure::pred);
    }

    private static class DistinctFilterCursorClosure {
        private Tuple previousKey = null;

        private boolean pred(Tuple key) {
            if (key.equals(previousKey)) {
                return false;
            } else {
                previousKey = key;
                return true;
            }
        }
    }

    /**
     * Validate the current meta-data for this store.
     * @deprecated validation is done by {@link com.apple.foundationdb.record.RecordMetaDataBuilder}
     */
    @Deprecated
    public void validateMetaData() {
        final MetaDataValidator validator = new MetaDataValidator(metaDataProvider, indexMaintainerRegistry);
        validator.validate();
    }

    @Nonnull
    public CompletableFuture<byte[]> repairRecordKeys(@Nullable byte[] continuation, @Nonnull ScanProperties scanProperties) {
        return repairRecordKeys(continuation, scanProperties, false);
    }

    /**
     * Validate and repair known potential issues with record keys. Currently, this method is capable of identifying
     * and repairing the following scenarios:
     * <ul>
     *     <li>For record stores in which record splitting is disabled but the {@code omitUnsplitRecordSuffix} flag
     *         is {@code true}, keys found missing the {@link SplitHelper#UNSPLIT_RECORD} suffix will be repaired.</li>
     *     <li>For record stores in which record splitting is disabled, but the record key suffix is found to be
     *         a value other than {@link SplitHelper#UNSPLIT_RECORD}, the {@link FDBStoreTimer.Counts#INVALID_SPLIT_SUFFIX}
     *         counter will be incremented.
     *     <li>For record stores in which record splitting is disabled, but the record key is longer than expected,
     *         the {@link FDBStoreTimer.Counts#INVALID_KEY_LENGTH} counter will be incremented.
     * </ul>
     *
     * @param continuation continuation from a previous repair attempt or {@code null} to start from the beginning
     * @param scanProperties properties to provide scan limits on the repair process
     *   record keys should be logged
     * @param isDryRun if true, no repairs are made, however counters involving irregular keys or keys that would
     *   would have been repaired are incremented
     * @return a future that completes to a continuation or {@code null} if the repair has been completed
     */
    @Nonnull
    public CompletableFuture<byte[]> repairRecordKeys(@Nullable byte[] continuation,
                                                      @Nonnull ScanProperties scanProperties,
                                                      final boolean isDryRun) {
        // If the records aren't split to begin with, then there is nothing to do.
        if (getRecordMetaData().isSplitLongRecords()) {
            return CompletableFuture.completedFuture(null);
        }

        if (scanProperties.getExecuteProperties().getIsolationLevel().isSnapshot()) {
            throw new RecordCoreArgumentException("Cannot repair record key split markers at SNAPSHOT isolation level")
                    .addLogInfo(LogMessageKeys.SCAN_PROPERTIES, scanProperties)
                    .addLogInfo(subspaceProvider.logKey(), subspaceProvider.toString(context));
        }

        final Subspace recordSubspace = recordsSubspace();
        KeyValueCursor cursor = KeyValueCursor.Builder.withSubspace(recordSubspace)
                .setContext(getRecordContext())
                .setContinuation(continuation)
                .setScanProperties(scanProperties)
                .build();

        final AtomicReference<byte[]> nextContinuation = new AtomicReference<>();
        final FDBRecordContext context = getContext();
        return AsyncUtil.whileTrue( () ->
                cursor.onNext().thenApply( result -> {
                    if (!result.hasNext()) {
                        if (result.hasStoppedBeforeEnd()) {
                            nextContinuation.set(result.getContinuation().toBytes());
                        }
                        return false;
                    }

                    repairRecordKeyIfNecessary(context, recordSubspace, result.get(), isDryRun);
                    return true;
                })).thenApply(ignored -> nextContinuation.get());
    }

    private void repairRecordKeyIfNecessary(@Nonnull FDBRecordContext context, @Nonnull Subspace recordSubspace,
                                            @Nonnull KeyValue keyValue, final boolean isDryRun) {
        final RecordMetaData metaData = metaDataProvider.getRecordMetaData();
        final Tuple recordKey = recordSubspace.unpack(keyValue.getKey());

        // Ignore version key
        if (metaData.isStoreRecordVersions() && isMaybeVersion(recordKey)) {
            return;
        }

        final Message record = serializer.deserialize(metaData, recordKey, keyValue.getValue(), getTimer());
        final RecordType recordType = metaData.getRecordTypeForDescriptor(record.getDescriptorForType());

        final KeyExpression primaryKeyExpression = recordType.getPrimaryKey();

        if (recordKey.size() == primaryKeyExpression.getColumnSize()) {
            context.increment(FDBStoreTimer.Counts.REPAIR_RECORD_KEY);

            final Tuple newPrimaryKey = recordKey.add(SplitHelper.UNSPLIT_RECORD);
            if (LOGGER.isDebugEnabled()) {
                LOGGER.debug(KeyValueLogMessage.of("Repairing primary key",
                        LogMessageKeys.RECORD_TYPE, recordType.getName(),
                        subspaceProvider.logKey(), subspaceProvider.toString(context),
                        "dry_run", isDryRun,
                        "orig_primary_key", recordKey,
                        "new_primary_key", newPrimaryKey));
            }

            if (!isDryRun) {
                final Transaction tr = context.ensureActive();
                tr.clear(keyValue.getKey());
                tr.set(recordSubspace.pack(newPrimaryKey), keyValue.getValue());
            }
        } else if (recordKey.size() == primaryKeyExpression.getColumnSize() + 1) {
            Object suffix = recordKey.get(recordKey.size() - 1);
            if (!(suffix instanceof Long) || !(((Long) suffix) == SplitHelper.UNSPLIT_RECORD)) {
                context.increment(FDBStoreTimer.Counts.INVALID_SPLIT_SUFFIX);
                if (LOGGER.isDebugEnabled()) {
                    LOGGER.debug(KeyValueLogMessage.of("Invalid split suffix",
                            subspaceProvider.logKey(), subspaceProvider.toString(context),
                            LogMessageKeys.RECORD_TYPE, recordType.getName(),
                            LogMessageKeys.PRIMARY_KEY, recordKey));
                }
            }
        } else  {
            context.increment(FDBStoreTimer.Counts.INVALID_KEY_LENGTH);
            if (LOGGER.isDebugEnabled()) {
                LOGGER.debug(KeyValueLogMessage.of("Invalid key length",
                        subspaceProvider.logKey(), subspaceProvider.toString(context),
                        LogMessageKeys.RECORD_TYPE, recordType.getName(),
                        LogMessageKeys.PRIMARY_KEY, recordKey));
            }
        }
    }

    private boolean isMaybeVersion(Tuple recordKey) {
        Object suffix = recordKey.get(recordKey.size() - 1);
        return suffix instanceof Long && (((Long) suffix) == SplitHelper.RECORD_VERSION);
    }

    @Nonnull
    private RecordCoreException recordCoreException(@Nonnull String msg) {
        return new RecordCoreException(msg,
                subspaceProvider.logKey(), subspaceProvider.toString(context));
    }

    @Nonnull
    private RecordCoreException recordCoreException(@Nonnull String msg, Object...keysAndValues) {
        RecordCoreException err = new RecordCoreException(msg, keysAndValues);
        err.addLogInfo(subspaceProvider.logKey().toString(), subspaceProvider.toString(context));
        return err;
    }

    @Nonnull
    private UninitializedRecordStoreException uninitializedStoreException(@Nonnull String msg) {
        return new UninitializedRecordStoreException(msg,
                subspaceProvider.logKey(), subspaceProvider.toString(context));
    }

    @Nonnull
    public static Builder newBuilder() {
        return new Builder();
    }

    @Nonnull
    public Builder asBuilder() {
        return new Builder(this);
    }

    /**
     * A builder for {@link FDBRecordStore}.
     *
     * Methods for getting a record store from the builder:
     * <ul>
     * <li>{@link #createOrOpen}: open an existing record store or create it the first time.</li>
     * <li>{@link #open}: open an existing record store or throw an exception if it has never been created.</li>
     * <li>{@link #create}: create a record store or throw an exception if it has already been created.</li>
     * <li>{@link #build}: return a record store without checking its state in the database. One should almost always
     * call {@link FDBRecordStore#checkVersion} before actually using the record store.</li>
     * </ul>
     *
     * <pre><code>
     * FDBRecordStore.newBuilder().setMetaDataProvider(md).setContext(ctx).setSubspace(s).createOrOpen()
     * </code></pre>
     *
     */
    @API(API.Status.STABLE)
    public static class Builder implements BaseBuilder<Message, FDBRecordStore> {
        @Nullable
        private RecordSerializer<Message> serializer = DynamicMessageRecordSerializer.instance();

        private int formatVersion = DEFAULT_FORMAT_VERSION;

        @Nullable
        private RecordMetaDataProvider metaDataProvider;

        @Nullable
        private FDBMetaDataStore metaDataStore;

        @Nullable
        private FDBRecordContext context;

        @Nullable
        private FDBRecordStoreBase.UserVersionChecker userVersionChecker;

        @Nonnull
        private IndexMaintainerRegistry indexMaintainerRegistry = IndexMaintainerRegistryImpl.instance();

        @Nonnull
        private IndexMaintenanceFilter indexMaintenanceFilter = IndexMaintenanceFilter.NORMAL;

        @Nonnull
        private FDBRecordStoreBase.PipelineSizer pipelineSizer = DEFAULT_PIPELINE_SIZER;

        @Nullable
        protected SubspaceProvider subspaceProvider = null;

        @Nullable
        private FDBRecordStoreStateCache storeStateCache = null;

        protected Builder() {
        }

        protected Builder(Builder other) {
            copyFrom(other);
        }

        protected Builder(FDBRecordStore store) {
            copyFrom(store);
        }

        /**
         * Copy state from another store builder.
         * @param other the record store builder whose state to take
         */
        public void copyFrom(@Nonnull Builder other) {
            this.serializer = other.serializer;
            this.formatVersion = other.formatVersion;
            this.metaDataProvider = other.metaDataProvider;
            this.metaDataStore = other.metaDataStore;
            this.context = other.context;
            this.subspaceProvider = other.subspaceProvider;
            this.userVersionChecker = other.userVersionChecker;
            this.indexMaintainerRegistry = other.indexMaintainerRegistry;
            this.indexMaintenanceFilter = other.indexMaintenanceFilter;
            this.pipelineSizer = other.pipelineSizer;
            this.storeStateCache = other.storeStateCache;
        }

        /**
         * Copy state from a record store.
         * @param store the record store whose state to take
         */
        public void copyFrom(@Nonnull FDBRecordStore store) {
            this.serializer = store.serializer;
            this.formatVersion = store.formatVersion;
            this.metaDataProvider = store.metaDataProvider;
            this.context = store.context;
            this.subspaceProvider = store.subspaceProvider;
            this.indexMaintainerRegistry = store.indexMaintainerRegistry;
            this.indexMaintenanceFilter = store.indexMaintenanceFilter;
            this.pipelineSizer = store.pipelineSizer;
            this.storeStateCache = store.storeStateCache;
        }

        @Override
        @Nullable
        public RecordSerializer<Message> getSerializer() {
            return serializer;
        }

        @Override
        @Nonnull
        public Builder setSerializer(@Nonnull RecordSerializer<Message> serializer) {
            this.serializer = serializer;
            return this;
        }

        @Override
        public int getFormatVersion() {
            return formatVersion;
        }

        @Override
        @Nonnull
        public Builder setFormatVersion(int formatVersion) {
            this.formatVersion = formatVersion;
            return this;
        }

        @Override
        @Nullable
        public RecordMetaDataProvider getMetaDataProvider() {
            return metaDataProvider;
        }

        @Override
        @Nonnull
        public Builder setMetaDataProvider(@Nullable RecordMetaDataProvider metaDataProvider) {
            this.metaDataProvider = metaDataProvider;
            return this;
        }

        @Override
        @Nullable
        public FDBMetaDataStore getMetaDataStore() {
            return metaDataStore;
        }

        @Override
        @Nonnull
        public Builder setMetaDataStore(@Nullable FDBMetaDataStore metaDataStore) {
            this.metaDataStore = metaDataStore;
            if (metaDataStore != null && context == null) {
                context = metaDataStore.getRecordContext();
            }
            return this;
        }

        @Override
        @Nullable
        public FDBRecordContext getContext() {
            return context;
        }

        @Override
        @Nonnull
        public Builder setContext(@Nullable FDBRecordContext context) {
            this.context = context;
            return this;
        }

        @Override
        @Nullable
        public SubspaceProvider getSubspaceProvider() {
            return subspaceProvider;
        }

        @Override
        @Nonnull
        public Builder setSubspaceProvider(@Nullable SubspaceProvider subspaceProvider) {
            this.subspaceProvider = subspaceProvider;
            return this;
        }

        @Override
        @Nonnull
        @API(API.Status.UNSTABLE)
        public Builder setSubspace(@Nullable Subspace subspace) {
            this.subspaceProvider = subspace == null ? null : new SubspaceProviderBySubspace(subspace);
            return this;
        }

        /**
         * Sets the {@link KeySpacePath} location of the {@link FDBRecordStore}.
         */
        @Override
        @Nonnull
        public Builder setKeySpacePath(@Nullable KeySpacePath keySpacePath) {
            this.subspaceProvider = keySpacePath == null ? null : new SubspaceProviderByKeySpacePath(keySpacePath);
            return this;
        }

        @Override
        @Nullable
        public UserVersionChecker getUserVersionChecker() {
            return userVersionChecker;
        }

        @Override
        @Nonnull
        public Builder setUserVersionChecker(@Nullable UserVersionChecker userVersionChecker) {
            this.userVersionChecker = userVersionChecker;
            return this;
        }

        @Override
        @Nonnull
        public IndexMaintainerRegistry getIndexMaintainerRegistry() {
            return indexMaintainerRegistry;
        }

        @Override
        @Nonnull
        public Builder setIndexMaintainerRegistry(@Nonnull IndexMaintainerRegistry indexMaintainerRegistry) {
            this.indexMaintainerRegistry = indexMaintainerRegistry;
            return this;
        }

        @Override
        @Nonnull
        public IndexMaintenanceFilter getIndexMaintenanceFilter() {
            return indexMaintenanceFilter;
        }

        @Override
        @Nonnull
        public Builder setIndexMaintenanceFilter(@Nonnull IndexMaintenanceFilter indexMaintenanceFilter) {
            this.indexMaintenanceFilter = indexMaintenanceFilter;
            return this;
        }

        @Override
        @Nonnull
        public PipelineSizer getPipelineSizer() {
            return pipelineSizer;
        }

        @Override
        @Nonnull
        public Builder setPipelineSizer(@Nonnull PipelineSizer pipelineSizer) {
            this.pipelineSizer = pipelineSizer;
            return this;
        }

        @Override
        @Nullable
        public FDBRecordStoreStateCache getStoreStateCache() {
            return storeStateCache;
        }

        @Override
        @Nonnull
        public Builder setStoreStateCache(@Nullable FDBRecordStoreStateCache storeStateCache) {
            this.storeStateCache = storeStateCache;
            return this;
        }

        @Override
        @Nonnull
        public Builder copyBuilder() {
            return new Builder(this);
        }

        @Override
        @Nonnull
        public FDBRecordStore build() {
            if (context == null) {
                throw new RecordCoreException("record context must be supplied");
            }

            if (subspaceProvider == null) {
                throw new RecordCoreException("subspace provider must be supplied");
            }

            if (serializer == null) {
                throw new RecordCoreException("serializer must be supplied");
            }
            return new FDBRecordStore(context, subspaceProvider, formatVersion, getMetaDataProviderForBuild(),
                    serializer, indexMaintainerRegistry, indexMaintenanceFilter, pipelineSizer, storeStateCache);
        }

        @Override
        @Nonnull
        public CompletableFuture<FDBRecordStore> uncheckedOpenAsync() {
            final CompletableFuture<Long> readVersionFuture = preloadReadVersion();
            final CompletableFuture<Void> preloadMetaData = readVersionFuture.thenCompose(ignore -> preloadMetaData());
            FDBRecordStore recordStore = build();
            final CompletableFuture<Void> subspaceFuture = recordStore.preloadSubspaceAsync();
            final CompletableFuture<Void> loadStoreState = subspaceFuture.thenCompose(vignore -> recordStore.preloadRecordStoreStateAsync());
            return CompletableFuture.allOf(preloadMetaData, loadStoreState).thenApply(vignore -> recordStore);
        }

        @Override
        @Nonnull
        public CompletableFuture<FDBRecordStore> createOrOpenAsync(@Nonnull FDBRecordStoreBase.StoreExistenceCheck existenceCheck) {
            // Might be as many as four reads: meta-data store, keyspace path, store index state, store info header.
            // Try to do them as much in parallel as possible.
            final CompletableFuture<Long> readVersionFuture = preloadReadVersion();
            final CompletableFuture<Void> preloadMetaData = readVersionFuture.thenCompose(ignore -> preloadMetaData());
            FDBRecordStore recordStore = build();
            final CompletableFuture<Boolean> checkVersion = recordStore.checkVersion(userVersionChecker, existenceCheck, preloadMetaData);
            return checkVersion.thenApply(vignore -> recordStore);
        }

        @Nonnull
        private RecordMetaDataProvider getMetaDataProviderForBuild() {
            if (metaDataStore != null) {
                return metaDataStore;
            } else if (metaDataProvider != null) {
                return metaDataProvider;
            } else {
                throw new RecordCoreException("Neither metaDataStore nor metaDataProvider was set in builder.");
            }
        }

        /**
         * Load the read version for instrumentation purposes. This assumes that for many transactions, opening
         * a record store will be the first thing that is done, so this ensures that in most cases, the read version
         * is instrumented (separately from the rest of the store opening method). If the user has already called
         * {@link FDBRecordContext#getReadVersionAsync()} or {@link FDBRecordContext#getReadVersion()}, this will
         * not add spurious instrumentation as the future will be re-used.
         *
         * @return a future that will contain the transaction's read version
         * @see FDBRecordContext#getReadVersionAsync()
         */
        @Nonnull
        private CompletableFuture<Long> preloadReadVersion() {
            if (context == null) {
                throw new RecordCoreException("record context must be supplied");
            }
            return context.getReadVersionAsync();
        }

        @Nonnull
        private CompletableFuture<Void> preloadMetaData() {
            if (metaDataStore != null) {
                return metaDataStore.preloadMetaData(metaDataProvider);
            } else {
                return AsyncUtil.DONE;
            }
        }
    }
}<|MERGE_RESOLUTION|>--- conflicted
+++ resolved
@@ -3535,22 +3535,14 @@
         tr.clear(indexSecondarySubspace(index).range());
         tr.clear(indexRangeSubspace(index).range());
         tr.clear(indexUniquenessViolationsSubspace(index).range());
-<<<<<<< HEAD
         // Under the index build subspace, there are 3 lower level subspaces, the lock space, the scanned records
         // subspace, and the type/stamp subspace. We are not supposed to clear the lock subspace, which is used to
         // run online index jobs which may invoke this method. We should clear:
         // * the scanned records subspace. Which, roughly speaking, counts how many records of this store are covered in
         // index range subspace.
         // * the type/stamp subspace. Which indicates which type of indexing is in progress.
-        tr.clear(OnlineIndexer.indexBuildScannedRecordsSubspace(this, index).range());
+        tr.clear(Range.startsWith(OnlineIndexer.indexBuildScannedRecordsSubspace(this, index).pack()));
         tr.clear(Range.startsWith(OnlineIndexer.indexBuildTypeSubspace(this, index).pack()));
-=======
-        // Under the index build subspace, there are two lower level subspaces, the lock space and the scanned records
-        // subspace. We are not supposed to clear the lock subspace, which is used to run online index jobs which may
-        // invoke this method. But we should clear the scanned records subspace, which, roughly speaking, counts how
-        // many records of this store are covered in index range subspace.
-        tr.clear(Range.startsWith(OnlineIndexer.indexBuildScannedRecordsSubspace(this, index).pack()));
->>>>>>> 3e8e8757
     }
 
     public void removeFormerIndex(FormerIndex formerIndex) {
