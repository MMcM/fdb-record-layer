--- conflicted
+++ resolved
@@ -87,10 +87,7 @@
 @Tag(Tags.RequiresFDB)
 @TestInstance(TestInstance.Lifecycle.PER_CLASS)
 public class FDBRecordStoreScanLimitTest extends FDBRecordStoreLimitTestBase {
-<<<<<<< HEAD
     @Nonnull
-=======
->>>>>>> a1c53349
     private static final Logger LOGGER = LoggerFactory.getLogger(FDBRecordStoreScanLimitTest.class);
 
     @BeforeAll
@@ -143,19 +140,13 @@
                 context.getTimer().reset();
             }
 
-            try (RecordCursor<?> cursor = cursorFunction.apply(null)) {
+            try (RecordCursor<FDBQueriedRecord<Message>> cursor = cursorFunction.apply(null)) {
                 boolean caughtScanLimitReached = false;
                 RecordCursorResult<FDBQueriedRecord<Message>> result = null;
                 try {
-<<<<<<< HEAD
                     do {
                         result = cursor.getNext();
                     } while (result.hasNext());
-=======
-                    while (cursor.hasNext()) {
-                        cursor.next();
-                    }
->>>>>>> a1c53349
                 } catch (RecordCoreException ex) {
                     if (failOnLimitReached && ex.getCause() instanceof ScanLimitReachedException) {
                         caughtScanLimitReached = true;
@@ -163,13 +154,8 @@
                         throw ex;
                     }
                 }
-<<<<<<< HEAD
-                if (executeProperties.isFailOnScanLimitReached() && !caughtScanLimitReached) {
+                if (failOnLimitReached && !caughtScanLimitReached) {
                     assertNotEquals(RecordCursor.NoNextReason.SCAN_LIMIT_REACHED, result.getNoNextReason());
-=======
-                if (failOnLimitReached && !caughtScanLimitReached) {
-                    assertNotEquals(RecordCursor.NoNextReason.SCAN_LIMIT_REACHED, cursor.getNoNextReason());
->>>>>>> a1c53349
                 }
                 Optional<Integer> scanned = getRecordScanned(context);
                 if (context.getTimer() != null) {
@@ -189,13 +175,9 @@
         if (plan instanceof RecordQueryPlanWithNoChildren) {
             try (FDBRecordContext context = openContext()) {
                 openSimpleRecordStore(context);
-<<<<<<< HEAD
+                RecordQueryPlanWithNoChildren planWithNoChildren = (RecordQueryPlanWithNoChildren) plan;
                 try (RecordCursorIterator<FDBQueriedRecord<Message>> cursor =
-                             recordStore.executeQuery(plan, null, ExecuteProperties.SERIAL_EXECUTE).asIterator()) {
-=======
-                RecordQueryPlanWithNoChildren planWithNoChildren = (RecordQueryPlanWithNoChildren) plan;
-                try (RecordCursor<FDBQueriedRecord<Message>> cursor = recordStore.executeQuery(planWithNoChildren, null, ExecuteProperties.SERIAL_EXECUTE)) {
->>>>>>> a1c53349
+                             recordStore.executeQuery(planWithNoChildren, null, ExecuteProperties.SERIAL_EXECUTE).asIterator()) {
                     int maximumToScan = 0;
                     while (cursor.hasNext()) {
                         FDBQueriedRecord<Message> record = cursor.next();
@@ -225,11 +207,7 @@
     @MethodSource("plansWithFails")
     public void testPlans(String description, boolean fail, RecordQueryPlan plan) throws Exception {
         // include a scanLimit of 0, in which case all progress happens via the first "free" key-value scan.
-<<<<<<< HEAD
-        LOGGER.info(KeyValueLogMessage.of("testing plan", "plan", plan, "description", description, "fail", fail));
-=======
         LOGGER.info(KeyValueLogMessage.of("running plan to check scan limit failures", "description", description, "plan", plan, "fail", fail));
->>>>>>> a1c53349
         int maximumToScan = getMaximumToScan(plan);
         for (int limit = 0; limit <= maximumToScan * 2; limit = limit * 2 + 1) {
             assertNumberOfRecordsScanned(limit, plan,
